"""
PDBBind dataset loader.
"""

from __future__ import division
from __future__ import print_function
from __future__ import unicode_literals

import logging
import multiprocessing
import os
<<<<<<< HEAD
=======
import multiprocessing
from multiprocessing.pool import Pool

import numpy as np
import pandas as pd
import shutil
import time
>>>>>>> 9d9fb055
import re
import time
from multiprocessing.pool import Pool

import deepchem as dc
<<<<<<< HEAD
import numpy as np
import pandas as pd
=======
>>>>>>> 9d9fb055
from deepchem.utils.rdkit_util import MoleculeLoadException


def load_pdbbind_labels(labels_file):
  """Loads pdbbind labels as dataframe"""
  # Some complexes have labels but no PDB files. Filter these manually
  contents = []
  with open(labels_file) as f:
    for line in f:
      if line.startswith("#"):
        continue
      else:
        # Some of the ligand-names are of form (FMN ox). Use regex
        # to merge into form (FMN-ox)
        p = re.compile('\(([^\)\s]*) ([^\)\s]*)\)')
        line = p.sub('(\\1-\\2)', line)
        elts = line.split()
        contents.append(elts)
  contents_df = pd.DataFrame(
      contents,
      columns=("PDB code", "resolution", "release year", "-logKd/Ki", "Kd/Ki",
               "ignore-this-field", "reference", "ligand name"))
  return contents_df


<<<<<<< HEAD
=======
def compute_pdbbind_features(grid_featurizer, pdb_subdir, pdb_code):
  """Compute features for a given complex"""
  try:
    protein_file = os.path.join(pdb_subdir, "%s_protein.pdb" % pdb_code)
    ligand_file = os.path.join(pdb_subdir, "%s_ligand.sdf" % pdb_code)
    features = grid_featurizer.featurize_complexes([ligand_file],
                                                   [protein_file])
    features = np.squeeze(features)
    return features
  except Exception as e:
    print(e)
    return None


>>>>>>> 9d9fb055
def featurize_pdbbind(data_dir=None, feat="grid", subset="core"):
  """Featurizes pdbbind according to provided featurization"""
  tasks = ["-logKd/Ki"]
  current_dir = os.path.dirname(os.path.realpath(__file__))
  data_dir = os.path.join(current_dir, "%s_%s" % (subset, feat))
  if os.path.exists(data_dir):
    return dc.data.DiskDataset(data_dir), tasks
  pdbbind_dir = os.path.join(current_dir, "v2015")

  # Load PDBBind dataset
  if subset == "core":
    labels_file = os.path.join(pdbbind_dir, "INDEX_core_data.2013")
  elif subset == "refined":
    labels_file = os.path.join(pdbbind_dir, "INDEX_refined_data.2015")
  elif subset == "full":
    labels_file = os.path.join(pdbbind_dir, "INDEX_general_PL_data.2015")
  else:
    raise ValueError("Only core, refined, and full subsets supported.")
  print("About to load contents.")
  if not os.path.exists(labels_file):
    raise ValueError("Run get_pdbbind.sh to download dataset.")
  contents_df = load_pdbbind_labels(labels_file)
  ids = contents_df["PDB code"].values
  y = np.array([float(val) for val in contents_df["-logKd/Ki"].values])

  # Define featurizers
  if feat == "grid":
    featurizer = dc.feat.RdkitGridFeaturizer(
        voxel_width=16.0,
        feature_types="voxel_combined",
        # TODO(rbharath, enf, leswing): Figure out why pi_stack and cation_pi
        # reduce validation performance
        # voxel_feature_types=["ecfp", "splif", "hbond", "pi_stack", "cation_pi",
        # "salt_bridge"], ecfp_power=9, splif_power=9,
        voxel_feature_types=["ecfp", "splif", "hbond", "salt_bridge"],
        ecfp_power=9,
        splif_power=9,
        parallel=True,
        flatten=True)
  elif feat == "coord":
    neighbor_cutoff = 4
    max_num_neighbors = 10
    featurizer = dc.feat.NeighborListComplexAtomicCoordinates(max_num_neighbors,
                                                              neighbor_cutoff)
  else:
    raise ValueError("feat not defined.")

  # Featurize Dataset
  features = []
  y_inds = []
  time1 = time.time()
  p = Pool(multiprocessing.cpu_count())
  args = []
  for ind, pdb_code in enumerate(ids):
    args.append((ind, pdb_code, pdbbind_dir, featurizer))
<<<<<<< HEAD
  results = p.map(compute_single_pdbbind_feature, args)
  feature_len = None
  for result in results:
    if result is None:
=======
  results = p.map(call_fast, args)
  feature_len = None
  for result in results:
    if result is None:
      continue
    if result[1] is None:
>>>>>>> 9d9fb055
      continue
    if feature_len is None:
      feature_len = len(result[1])
    if len(result[1]) != feature_len:
      continue
    y_inds.append(result[0])
    features.append(result[1])
  time2 = time.time()
  print("TIMING: PDBBind Featurization took %0.3f s" % (time2 - time1))
<<<<<<< HEAD
=======
  print("missing_pdbs")
  print(missing_pdbs)
  print(features)
>>>>>>> 9d9fb055
  y = y[y_inds]
  X = np.vstack(features)
  w = np.ones_like(y)

  dataset = dc.data.DiskDataset.from_numpy(X, y, w, ids, data_dir=data_dir)
  return dataset, tasks


<<<<<<< HEAD
def compute_single_pdbbind_feature(x):
=======
def call_fast(x):
>>>>>>> 9d9fb055
  ind, pdb_code, pdbbind_dir, featurizer = x[0], x[1], x[2], x[3]
  print("Processing complex %d, %s" % (ind, str(pdb_code)))
  pdb_subdir = os.path.join(pdbbind_dir, pdb_code)
  try:
    computed_feature = compute_pdbbind_features(featurizer, pdb_subdir,
                                                pdb_code)
  except MoleculeLoadException as e:
<<<<<<< HEAD
    logging.warning("Unable to compute features for %s" % x)
    return None
  except Exception as e:
    logging.warning("Unable to compute features for %s" % x)
=======
>>>>>>> 9d9fb055
    return None
  return ind, computed_feature


<<<<<<< HEAD
def compute_pdbbind_features(grid_featurizer, pdb_subdir, pdb_code):
  """Compute features for a given complex"""
  protein_file = os.path.join(pdb_subdir, "%s_protein.pdb" % pdb_code)
  ligand_file = os.path.join(pdb_subdir, "%s_ligand.sdf" % pdb_code)
  features = grid_featurizer.featurize_complexes([ligand_file], [protein_file])
  features = np.squeeze(features)
  return features


def load_pdbbind_grid(split="index", featurizer="grid", subset="core"):
=======
def load_pdbbind_grid(split="index", featurizer="grid", subset="refined"):
>>>>>>> 9d9fb055
  """Load PDBBind datasets. Does not do train/test split"""
  dataset, tasks = featurize_pdbbind(feat=featurizer, subset=subset)
  print(len(dataset.X))

  splitters = {
      'index': dc.splits.IndexSplitter(),
      'random': dc.splits.RandomSplitter()
  }
  splitter = splitters[split]
  train, valid, test = splitter.train_valid_test_split(dataset)

  transformers = []
  for transformer in transformers:
    train = transformer.transform(train)
  for transformer in transformers:
    valid = transformer.transform(valid)
  for transformer in transformers:
    test = transformer.transform(test)

  return tasks, (train, valid, test), transformers


if __name__ == "__main__":
  load_pdbbind_grid()<|MERGE_RESOLUTION|>--- conflicted
+++ resolved
@@ -9,8 +9,6 @@
 import logging
 import multiprocessing
 import os
-<<<<<<< HEAD
-=======
 import multiprocessing
 from multiprocessing.pool import Pool
 
@@ -18,23 +16,37 @@
 import pandas as pd
 import shutil
 import time
->>>>>>> 9d9fb055
 import re
 import time
 from multiprocessing.pool import Pool
 
 import deepchem as dc
-<<<<<<< HEAD
 import numpy as np
 import pandas as pd
-=======
->>>>>>> 9d9fb055
+from deepchem.utils.rdkit_util import MoleculeLoadException
 from deepchem.utils.rdkit_util import MoleculeLoadException
 
 
 def load_pdbbind_labels(labels_file):
   """Loads pdbbind labels as dataframe"""
   # Some complexes have labels but no PDB files. Filter these manually
+  missing_pdbs = [
+      "1d2v", "1jou", "1s8j", "3f39", "3i3d", "3i3b", "3dyo", "3t0d", "1cam",
+      "3vdb", "3f37", "3f38", "4mlt", "3f36", "4o7d", "3t08", "3f34", "3f35",
+      "2wik", "4mlx", "2wij", "1px4", "4wkt", "3f33", "2wig", "3muz", "3t2p",
+      "3t2q", "4pji", "2adj", "3t09", "3mv0", "1pts", "3vd9", "3axk", "4q1s",
+      "3t0b", "4b82", "3vd7", "3hg1", "3vd4", "3vdc", "3b5y", "4oi6", "3axm",
+      "4mdm", "2mlm", "3eql", "4ob0", "3wi6", "4fgt", "4pnc", "4mvn", "4lv3",
+      "4lz9", "1pyg", "3h1k", "7gpb", "1e8h", "4wku", "2f2h", "1zyr", "1z9j",
+      "3b5d", "3b62", "4q3q", "4mdl", "4no6", "4mdg", "3dxj", "4u0x", "4l6q",
+      "4q3r", "1h9s", "4ob1", "4ob2", "4qq5", "4nk3", "3k1j", "4m8t", "4mzo",
+      "4nnn", "4q3s", "4nnw", "3cf1", "4u5t", "4wkv", "4ool", "3a2c", "4wm9",
+      "4pkb", "4qkx", "4no8", "1ztz", "1nu1", "4kn4", "4mao", "4qqc", "4len",
+      "4lv1", "4r02", "4r6v", "4fil", "4q2k", "1hpb", "4oon", "4qbb", "4ruu",
+      "4no1", "3w8o", "4kn7", "4r17", "4r18", "5hvp", "1e59", "1sqq", "3n75",
+      "4kmu", "4mzs", "1sqb", "1lr8", "4lv2", "4wmc", "1sqp", "3whw", "4cpa",
+      "3i8w", "4hrd", "4hrc", "1ntk", "1rbo"
+  ]
   contents = []
   with open(labels_file) as f:
     for line in f:
@@ -46,6 +58,9 @@
         p = re.compile('\(([^\)\s]*) ([^\)\s]*)\)')
         line = p.sub('(\\1-\\2)', line)
         elts = line.split()
+        # Filter if missing PDB files
+        if elts[0] in missing_pdbs:
+          continue
         contents.append(elts)
   contents_df = pd.DataFrame(
       contents,
@@ -54,8 +69,6 @@
   return contents_df
 
 
-<<<<<<< HEAD
-=======
 def compute_pdbbind_features(grid_featurizer, pdb_subdir, pdb_code):
   """Compute features for a given complex"""
   try:
@@ -70,7 +83,6 @@
     return None
 
 
->>>>>>> 9d9fb055
 def featurize_pdbbind(data_dir=None, feat="grid", subset="core"):
   """Featurizes pdbbind according to provided featurization"""
   tasks = ["-logKd/Ki"]
@@ -126,19 +138,10 @@
   args = []
   for ind, pdb_code in enumerate(ids):
     args.append((ind, pdb_code, pdbbind_dir, featurizer))
-<<<<<<< HEAD
   results = p.map(compute_single_pdbbind_feature, args)
   feature_len = None
   for result in results:
     if result is None:
-=======
-  results = p.map(call_fast, args)
-  feature_len = None
-  for result in results:
-    if result is None:
-      continue
-    if result[1] is None:
->>>>>>> 9d9fb055
       continue
     if feature_len is None:
       feature_len = len(result[1])
@@ -148,12 +151,6 @@
     features.append(result[1])
   time2 = time.time()
   print("TIMING: PDBBind Featurization took %0.3f s" % (time2 - time1))
-<<<<<<< HEAD
-=======
-  print("missing_pdbs")
-  print(missing_pdbs)
-  print(features)
->>>>>>> 9d9fb055
   y = y[y_inds]
   X = np.vstack(features)
   w = np.ones_like(y)
@@ -162,11 +159,7 @@
   return dataset, tasks
 
 
-<<<<<<< HEAD
 def compute_single_pdbbind_feature(x):
-=======
-def call_fast(x):
->>>>>>> 9d9fb055
   ind, pdb_code, pdbbind_dir, featurizer = x[0], x[1], x[2], x[3]
   print("Processing complex %d, %s" % (ind, str(pdb_code)))
   pdb_subdir = os.path.join(pdbbind_dir, pdb_code)
@@ -174,18 +167,14 @@
     computed_feature = compute_pdbbind_features(featurizer, pdb_subdir,
                                                 pdb_code)
   except MoleculeLoadException as e:
-<<<<<<< HEAD
     logging.warning("Unable to compute features for %s" % x)
     return None
   except Exception as e:
     logging.warning("Unable to compute features for %s" % x)
-=======
->>>>>>> 9d9fb055
     return None
   return ind, computed_feature
 
 
-<<<<<<< HEAD
 def compute_pdbbind_features(grid_featurizer, pdb_subdir, pdb_code):
   """Compute features for a given complex"""
   protein_file = os.path.join(pdb_subdir, "%s_protein.pdb" % pdb_code)
@@ -196,12 +185,8 @@
 
 
 def load_pdbbind_grid(split="index", featurizer="grid", subset="core"):
-=======
-def load_pdbbind_grid(split="index", featurizer="grid", subset="refined"):
->>>>>>> 9d9fb055
   """Load PDBBind datasets. Does not do train/test split"""
   dataset, tasks = featurize_pdbbind(feat=featurizer, subset=subset)
-  print(len(dataset.X))
 
   splitters = {
       'index': dc.splits.IndexSplitter(),
