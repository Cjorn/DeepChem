package:
  name: {{ environ.get('package_name', 'deepchem') }}
<<<<<<< HEAD
  version: "1.2.1"
=======
  version: "1.3.1"
>>>>>>> 766139be

source:
    git_url: https://github.com/deepchem/deepchem.git
    git_tag: 1.3.0

build:
  number: 0
  skip: True  # [win]


requirements:
  build:
    - python {{ environ.get('python_version', '3.5') }}
    - setuptools
    - pbr
    - numpy

  run:
    - python {{ environ.get('python_version', '3.5') }}
    - pdbfixer ==1.4
    - rdkit ==2017.03.1
<<<<<<< HEAD
=======
    - icu ==56.1
>>>>>>> 766139be
    - mdtraj ==1.8.0
    - joblib ==0.11
    - scikit-learn ==0.18.1
    - networkx ==1.11
    - xgboost ==0.6a2
    - pillow ==4.2.1
    - pandas ==0.19.2
<<<<<<< HEAD
    - {{ environ.get('tensorflow_enabled','tensorflow') }} ==1.2.1
=======
    - {{ environ.get('tensorflow_enabled','tensorflow') }} ==1.3.0
>>>>>>> 766139be
    - nose ==1.3.7
    - nose-timer ==0.7.0
    - flaky ==3.3.0
    - zlib ==1.2.11


test:
  script: run_test.py


about:
  home: https://github.com/deepchem/deepchem
  license: MIT
  summary: 'Deep-learning models for Drug Discovery and Quantum Chemistry '<|MERGE_RESOLUTION|>--- conflicted
+++ resolved
@@ -1,14 +1,10 @@
 package:
   name: {{ environ.get('package_name', 'deepchem') }}
-<<<<<<< HEAD
-  version: "1.2.1"
-=======
   version: "1.3.1"
->>>>>>> 766139be
 
 source:
     git_url: https://github.com/deepchem/deepchem.git
-    git_tag: 1.3.0
+    git_tag: 1.3.1
 
 build:
   number: 0
@@ -26,10 +22,7 @@
     - python {{ environ.get('python_version', '3.5') }}
     - pdbfixer ==1.4
     - rdkit ==2017.03.1
-<<<<<<< HEAD
-=======
     - icu ==56.1
->>>>>>> 766139be
     - mdtraj ==1.8.0
     - joblib ==0.11
     - scikit-learn ==0.18.1
@@ -37,11 +30,7 @@
     - xgboost ==0.6a2
     - pillow ==4.2.1
     - pandas ==0.19.2
-<<<<<<< HEAD
-    - {{ environ.get('tensorflow_enabled','tensorflow') }} ==1.2.1
-=======
     - {{ environ.get('tensorflow_enabled','tensorflow') }} ==1.3.0
->>>>>>> 766139be
     - nose ==1.3.7
     - nose-timer ==0.7.0
     - flaky ==3.3.0
