--- conflicted
+++ resolved
@@ -35,11 +35,7 @@
     else:
       raise NotImplementedError('Unsupported penalty_type %s' % penalty_type)
     cost *= penalty
-<<<<<<< HEAD
     tf.summary.scalar('Weight Decay Cost', cost)
-=======
-    tf.scalar_summary('Weight Decay Cost', cost)
->>>>>>> 55437e02
   return cost
 
 
@@ -128,14 +124,9 @@
       return loss
 
   def cost(self, logits, labels, weights):
-<<<<<<< HEAD
     return tf.multiply(
         tf.nn.sigmoid_cross_entropy_with_logits(logits=logits, labels=labels),
         weights)
-=======
-    return tf.mul(
-        tf.nn.sigmoid_cross_entropy_with_logits(logits, labels), weights)
->>>>>>> 55437e02
 
   def add_output_ops(self, graph, output):
     # adding output nodes of sigmoid function
@@ -182,13 +173,10 @@
         # transfer 2D prediction tensor to 2D x n_classes(=2) 
         complimentary = np.ones(np.shape(batch_outputs))
         complimentary = complimentary - batch_outputs
-<<<<<<< HEAD
         batch_outputs = np.squeeze(
-            np.stack(arrays=[complimentary, batch_outputs], axis=2))
-=======
-        batch_outputs = np.concatenate(
-            [complimentary, batch_outputs], axis=batch_outputs.ndim - 1)
->>>>>>> 55437e02
+            np.stack(arrays=[complimentary, batch_outputs], 
+                     axis=batch_outputs.ndim - 1))
+
         # reshape to batch_size x n_tasks x ...
         if batch_outputs.ndim == 3:
           batch_outputs = batch_outputs.transpose((1, 0, 2))
@@ -223,13 +211,10 @@
         # transfer 2D prediction tensor to 2D x n_classes(=2) 
         complimentary = np.ones(np.shape(batch_output))
         complimentary = complimentary - batch_output
-<<<<<<< HEAD
         batch_output = np.squeeze(
-            np.stack(arrays=[complimentary, batch_output], axis=2))
-=======
-        batch_output = np.concatenate(
-            [complimentary, batch_output], axis=batch_output.ndim - 1)
->>>>>>> 55437e02
+            np.stack(arrays=[complimentary, batch_output],
+                     axis=batch_output.ndim - 1))
+
         # reshape to batch_size x n_tasks x ...
         if batch_output.ndim == 3:
           batch_output = batch_output.transpose((1, 0, 2))
