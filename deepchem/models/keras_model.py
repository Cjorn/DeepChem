import numpy as np
import tensorflow as tf
import time
import logging
import os

try:
  from collections.abc import Sequence as SequenceCollection
except:
  from collections import Sequence as SequenceCollection

from deepchem.data import Dataset, NumpyDataset
from deepchem.metrics import Metric
from deepchem.models.losses import Loss
from deepchem.models.models import Model
from deepchem.models.optimizers import Adam, Optimizer, LearningRateSchedule
from deepchem.trans import Transformer, undo_transforms
from deepchem.utils.evaluate import GeneratorEvaluator

from typing import Any, Callable, Dict, Iterable, List, Optional, Sequence, Tuple, Union
from deepchem.utils.typing import ArrayLike, LossFn, OneOrMany
from deepchem.models.logger import Logger
from deepchem.models.wandblogger import WandbLogger

try:
  import wandb
  wandb.ensure_configured()
  if wandb.api.api_key is None:
    _has_wandb = False
    wandb.termwarn(
        "W&B installed but not logged in.  Run `wandb login` or set the WANDB_API_KEY env variable."
    )
  else:
    _has_wandb = True
except (ImportError, AttributeError):
  _has_wandb = False

logger = logging.getLogger(__name__)


class KerasModel(Model):
  """This is a DeepChem model implemented by a Keras model.

  This class provides several advantages over using the Keras
  model's fitting and prediction methods directly.

  1. It provides better integration with the rest of DeepChem,
     such as direct support for Datasets and Transformers.

  2. It defines the loss in a more flexible way.  In particular,
     Keras does not support multidimensional weight matrices,
     which makes it impossible to implement most multitask
     models with Keras.

  3. It provides various additional features not found in the
     Keras Model class, such as uncertainty prediction and
     saliency mapping.

  Here is a simple example of code that uses KerasModel to train
  a Keras model on a DeepChem dataset.

  >> keras_model = tf.keras.Sequential([
  >>    tf.keras.layers.Dense(1000, activation='tanh'),
  >>    tf.keras.layers.Dense(1)
  >> ])
  >> model = KerasModel(keras_model, loss=dc.models.losses.L2Loss())
  >> model.fit(dataset)

  The loss function for a model can be defined in two different
  ways.  For models that have only a single output and use a
  standard loss function, you can simply provide a
  dc.models.losses.Loss object.  This defines the loss for each
  sample or sample/task pair.  The result is automatically
  multiplied by the weights and averaged over the batch.  Any
  additional losses computed by model layers, such as weight
  decay penalties, are also added.

  For more complicated cases, you can instead provide a function
  that directly computes the total loss.  It must be of the form
  f(outputs, labels, weights), taking the list of outputs from
  the model, the expected values, and any weight matrices.  It
  should return a scalar equal to the value of the loss function
  for the batch.  No additional processing is done to the
  result; it is up to you to do any weighting, averaging, adding
  of penalty terms, etc.

  You can optionally provide an output_types argument, which
  describes how to interpret the model's outputs.  This should
  be a list of strings, one for each output. You can use an
  arbitrary output_type for a output, but some output_types are
  special and will undergo extra processing:

  - 'prediction': This is a normal output, and will be returned by predict().
    If output types are not specified, all outputs are assumed
    to be of this type.

  - 'loss': This output will be used in place of the normal
    outputs for computing the loss function.  For example,
    models that output probability distributions usually do it
    by computing unbounded numbers (the logits), then passing
    them through a softmax function to turn them into
    probabilities.  When computing the cross entropy, it is more
    numerically stable to use the logits directly rather than
    the probabilities.  You can do this by having the model
    produce both probabilities and logits as outputs, then
    specifying output_types=['prediction', 'loss'].  When
    predict() is called, only the first output (the
    probabilities) will be returned.  But during training, it is
    the second output (the logits) that will be passed to the
    loss function.

  - 'variance': This output is used for estimating the
    uncertainty in another output.  To create a model that can
    estimate uncertainty, there must be the same number of
    'prediction' and 'variance' outputs.  Each variance output
    must have the same shape as the corresponding prediction
    output, and each element is an estimate of the variance in
    the corresponding prediction.  Also be aware that if a model
    supports uncertainty, it MUST use dropout on every layer,
    and dropout most be enabled during uncertainty prediction.
    Otherwise, the uncertainties it computes will be inaccurate.

  - other: Arbitrary output_types can be used to extract outputs
    produced by the model, but will have no additional
    processing performed.
  """

  def __init__(self,
               model: tf.keras.Model,
               loss: Union[Loss, LossFn],
               output_types: Optional[List[str]] = None,
               batch_size: int = 100,
               model_dir: Optional[str] = None,
               learning_rate: Union[float, LearningRateSchedule] = 0.001,
               optimizer: Optional[Optimizer] = None,
               tensorboard: bool = False,
               wandb: bool = False,
               log_frequency: int = 100,
               wandb_logger: Optional[WandbLogger] = None,
               logger: OneOrMany[Logger] = None,
               **kwargs) -> None:
    """Create a new KerasModel.

    Parameters
    ----------
    model: tf.keras.Model
      the Keras model implementing the calculation
    loss: dc.models.losses.Loss or function
      a Loss or function defining how to compute the training loss for each
      batch, as described above
    output_types: list of strings
      the type of each output from the model, as described above
    batch_size: int
      default batch size for training and evaluating
    model_dir: str
      the directory on disk where the model will be stored.  If this is None,
      a temporary directory is created.
    learning_rate: float or LearningRateSchedule
      the learning rate to use for fitting.  If optimizer is specified, this is
      ignored.
    optimizer: Optimizer
      the optimizer to use for fitting.  If this is specified, learning_rate is
      ignored.
    tensorboard: bool
      whether to log progress to TensorBoard during training
    wandb: bool
      whether to log progress to Weights & Biases during training (deprecated)
    log_frequency: int
      The frequency at which to log data. Data is logged using
      `logging` by default. If `tensorboard` is set, data is also
      logged to TensorBoard. If `wandb` is set, data is also logged
      to Weights & Biases. Logging happens at global steps. Roughly,
      a global step corresponds to one batch of training. If you'd
      like a printout every 10 batch steps, you'd set
      `log_frequency=10` for example.
    wandb_logger: WandbLogger
      the Weights & Biases logger object used to log data and metrics
    """
    super(KerasModel, self).__init__(model=model, model_dir=model_dir, **kwargs)
    if isinstance(loss, Loss):
      self._loss_fn: LossFn = _StandardLoss(model, loss)
    else:
      self._loss_fn = loss
    self.batch_size = batch_size
    if optimizer is None:
      self.optimizer: Optimizer = Adam(learning_rate=learning_rate)
    else:
      self.optimizer = optimizer
    self.tensorboard = tensorboard

    self.loggers = logger
    # Create a list of loggers
    if self.loggers is not None:
      if not isinstance(self.loggers, list):
        # if not a list of loggers, make it a list of 1 logger
        self.loggers = [logger]

    # W&B flag support (DEPRECATED)
    if wandb:
      logger.warning(
          "`wandb` argument is deprecated. Please use `wandb_logger` instead. "
          "This argument will be removed in a future release of DeepChem.")
    if wandb and not _has_wandb:
      logger.warning(
          "You set wandb to True but W&B is not installed. To use wandb logging, "
          "run `pip install wandb; wandb login`")
    self.wandb = wandb and _has_wandb

    # Wandb_logger flag support (DEPRECATED)
    self.wandb_logger = wandb_logger
    # If `wandb=True` and no logger is provided, initialize default logger
    if self.wandb and (self.wandb_logger is None):
      self.wandb_logger = WandbLogger()

    # Add wandb_logger to list of loggers
    if (self.wandb_logger is not None):
      if any(isinstance(x, WandbLogger) for x in self.loggers):
          logger.warning("A WandbLogger already exists in `loggers`."
                         "Setting `wandb_logger` will create duplicate copies.")
      self.loggers.append(self.wandb_logger)

    # Update logger config with KerasModel params
    logger_config = dict(
        loss=loss,
        output_types=output_types,
        batch_size=batch_size,
        model_dir=model_dir,
        learning_rate=learning_rate,
        optimizer=optimizer,
        tensorboard=tensorboard,
        log_frequency=log_frequency)
    logger_config.update(**kwargs)

    # Setup and initialize external loggers
    for ext_logger in self.loggers:
      ext_logger.setup(logger_config)

    # Backwards compatibility
    if "tensorboard_log_frequency" in kwargs:
      logger.warning(
          "tensorboard_log_frequency is deprecated. Please use log_frequency instead. This argument will be removed in a future release of DeepChem."
      )
      self.log_frequency = kwargs["tensorboard_log_frequency"]
    else:
      self.log_frequency = log_frequency
    if self.tensorboard:
      self._summary_writer = tf.summary.create_file_writer(self.model_dir)
    if output_types is None:
      self._prediction_outputs = None
      self._loss_outputs = None
      self._variance_outputs = None
      self._other_outputs = None
    else:
      self._prediction_outputs = []
      self._loss_outputs = []
      self._variance_outputs = []
      self._other_outputs = []
      for i, type in enumerate(output_types):
        if type == 'prediction':
          self._prediction_outputs.append(i)
        elif type == 'loss':
          self._loss_outputs.append(i)
        elif type == 'variance':
          self._variance_outputs.append(i)
        else:
          self._other_outputs.append(i)
      if len(self._loss_outputs) == 0:
        self._loss_outputs = self._prediction_outputs
    self._built = False
    self._inputs_built = False
    self._training_ops_built = False
    self._output_functions: Dict[Any, Any] = {}
    self._gradient_fn_for_vars: Dict[Any, Any] = {}

  def _ensure_built(self) -> None:
    """The first time this is called, create internal data structures."""
    if self._built:
      return
    self._built = True
    self._global_step = tf.Variable(0, trainable=False)
    self._tf_optimizer = self.optimizer._create_tf_optimizer(self._global_step)
    self._checkpoint = tf.train.Checkpoint(
        optimizer=self._tf_optimizer, model=self.model)

  def _create_inputs(self, example_inputs: List) -> None:
    """The first time this is called, create tensors representing the inputs and outputs."""
    if self._inputs_built:
      return
    self._ensure_built()
    self._inputs_built = True
    if (self.model.inputs is not None) and len(self.model.inputs) > 0:
      self._input_shapes = [t.shape for t in self.model.inputs]
      self._input_dtypes = [t.dtype.as_numpy_dtype for t in self.model.inputs]
    else:
      self._input_shapes = [(None,) + i.shape[1:] for i in example_inputs]
      self._input_dtypes = [
          np.float32 if x.dtype == np.float64 else x.dtype
          for x in example_inputs
      ]

  def _create_training_ops(self,
                           example_batch: Tuple[List, List, List]) -> None:
    """The first time this is called, create tensors used in optimization."""
    if self._training_ops_built:
      return
    self._create_inputs(example_batch[0])
    self._training_ops_built = True
    self._label_dtypes = [
        np.float32 if x.dtype == np.float64 else x.dtype
        for x in example_batch[1]
    ]
    self._weights_dtypes = [
        np.float32 if x.dtype == np.float64 else x.dtype
        for x in example_batch[2]
    ]

  def fit(self,
          dataset: Dataset,
          nb_epoch: int = 10,
          max_checkpoints_to_keep: int = 5,
          checkpoint_interval: int = 1000,
          deterministic: bool = False,
          restore: bool = False,
          variables: Optional[List[tf.Variable]] = None,
          loss: Optional[LossFn] = None,
          callbacks: Union[Callable, List[Callable]] = [],
          all_losses: Optional[List[float]] = None) -> float:
    """Train this model on a dataset.

    Parameters
    ----------
    dataset: Dataset
      the Dataset to train on
    nb_epoch: int
      the number of epochs to train for
    max_checkpoints_to_keep: int
      the maximum number of checkpoints to keep.  Older checkpoints are discarded.
    checkpoint_interval: int
      the frequency at which to write checkpoints, measured in training steps.
      Set this to 0 to disable automatic checkpointing.
    deterministic: bool
      if True, the samples are processed in order.  If False, a different random
      order is used for each epoch.
    restore: bool
      if True, restore the model from the most recent checkpoint and continue training
      from there.  If False, retrain the model from scratch.
    variables: list of tf.Variable
      the variables to train.  If None (the default), all trainable variables in
      the model are used.
    loss: function
      a function of the form f(outputs, labels, weights) that computes the loss
      for each batch.  If None (the default), the model's standard loss function
      is used.
    callbacks: function or list of functions
      one or more functions of the form f(model, step) that will be invoked after
      every step.  This can be used to perform validation, logging, etc.
    all_losses: Optional[List[float]], optional (default None)
      If specified, all logged losses are appended into this list. Note that
      you can call `fit()` repeatedly with the same list and losses will
      continue to be appended.

    Returns
    -------
    The average loss over the most recent checkpoint interval
   """
    return self.fit_generator(
        self.default_generator(
            dataset, epochs=nb_epoch,
            deterministic=deterministic), max_checkpoints_to_keep,
        checkpoint_interval, restore, variables, loss, callbacks, all_losses)

  def fit_generator(self,
                    generator: Iterable[Tuple[Any, Any, Any]],
                    max_checkpoints_to_keep: int = 5,
                    checkpoint_interval: int = 1000,
                    restore: bool = False,
                    variables: Optional[List[tf.Variable]] = None,
                    loss: Optional[LossFn] = None,
                    callbacks: Union[Callable, List[Callable]] = [],
                    all_losses: Optional[List[float]] = None) -> float:
    """Train this model on data from a generator.

    Parameters
    ----------
    generator: generator
      this should generate batches, each represented as a tuple of the form
      (inputs, labels, weights).
    max_checkpoints_to_keep: int
      the maximum number of checkpoints to keep.  Older checkpoints are discarded.
    checkpoint_interval: int
      the frequency at which to write checkpoints, measured in training steps.
      Set this to 0 to disable automatic checkpointing.
    restore: bool
      if True, restore the model from the most recent checkpoint and continue training
      from there.  If False, retrain the model from scratch.
    variables: list of tf.Variable
      the variables to train.  If None (the default), all trainable variables in
      the model are used.
    loss: function
      a function of the form f(outputs, labels, weights) that computes the loss
      for each batch.  If None (the default), the model's standard loss function
      is used.
    callbacks: function or list of functions
      one or more functions of the form f(model, step) that will be invoked after
      every step.  This can be used to perform validation, logging, etc.
    all_losses: Optional[List[float]], optional (default None)
      If specified, all logged losses are appended into this list. Note that
      you can call `fit()` repeatedly with the same list and losses will
      continue to be appended.

    Returns
    -------
    The average loss over the most recent checkpoint interval
    """
    if not isinstance(callbacks, SequenceCollection):
      callbacks = [callbacks]
    self._ensure_built()
    if checkpoint_interval > 0:
      manager = tf.train.CheckpointManager(self._checkpoint, self.model_dir,
                                           max_checkpoints_to_keep)
    avg_loss = 0.0
    last_avg_loss = 0.0
    averaged_batches = 0
    if loss is None:
      loss = self._loss_fn
    var_key = None
    if variables is not None:
      var_key = tuple(v.ref() for v in variables)

      # The optimizer creates internal variables the first time apply_gradients()
      # is called for a new set of variables.  If that happens inside a function
      # annotated with tf.function it throws an exception, so call it once here.

      zero_grads = [tf.zeros(v.shape) for v in variables]
      self._tf_optimizer.apply_gradients(zip(zero_grads, variables))
    if var_key not in self._gradient_fn_for_vars:
      self._gradient_fn_for_vars[var_key] = self._create_gradient_fn(variables)
    apply_gradient_for_batch = self._gradient_fn_for_vars[var_key]
    time1 = time.time()

    # Main training loop.

    for batch in generator:
      self._create_training_ops(batch)
      if restore:
        self.restore()
        restore = False
      inputs, labels, weights = self._prepare_batch(batch)

      # Execute the loss function, accumulating the gradients.

      if len(inputs) == 1:
        inputs = inputs[0]

      batch_loss = apply_gradient_for_batch(inputs, labels, weights, loss)
      current_step = self._global_step.numpy()

      avg_loss += batch_loss

      # Report progress and write checkpoints.
      averaged_batches += 1
      should_log = (current_step % self.log_frequency == 0)
      if should_log:
        avg_loss = float(avg_loss) / averaged_batches
        logger.info(
            'Ending global_step %d: Average loss %g' % (current_step, avg_loss))
        if all_losses is not None:
          all_losses.append(avg_loss)
        # Capture the last avg_loss in case of return since we're resetting to
        # 0 now
        last_avg_loss = avg_loss
        avg_loss = 0.0
        averaged_batches = 0

      if checkpoint_interval > 0 and current_step % checkpoint_interval == checkpoint_interval - 1:
        manager.save()
        for ext_logger in self.loggers:
          if isinstance(ext_logger, WandbLogger):
            ext_logger.save_checkpoint(self.model_dir,
                                      self.model,
                                      "train_checkpoints",
                                      "step",
                                      current_step,
                                      max_checkpoints_to_keep,
                                      checkpoint_on_min=False)
      for c in callbacks:
        c(self, current_step)
      if self.tensorboard and should_log:
        self._log_scalar_to_tensorboard('loss', batch_loss, current_step)
<<<<<<< HEAD
      for ext_logger in self.loggers:
        if isinstance(ext_logger, WandbLogger):
          ext_logger.log_batch({"loss": batch_loss}, current_step, inputs, labels, group="train")
        else:
          ext_logger.log_batch({"loss": batch_loss}, current_step, inputs, labels)
=======
      if (self.wandb_logger is not None) and should_log:
        all_data = dict({'train/loss': batch_loss})
        self.wandb_logger.log_data(all_data, step=current_step)
>>>>>>> b26a6014

    # Report final results.
    if averaged_batches > 0:
      avg_loss = float(avg_loss) / averaged_batches
      logger.info(
          'Ending global_step %d: Average loss %g' % (current_step, avg_loss))
      if all_losses is not None:
        all_losses.append(avg_loss)
      last_avg_loss = avg_loss

    if checkpoint_interval > 0:
      manager.save()
    for ext_logger in self.loggers:
      if isinstance(ext_logger, WandbLogger):
        ext_logger.save_checkpoint(self.model_dir,
                                   self.model,
                                   "train_checkpoints",
                                   "step",
                                   current_step,
                                   max_checkpoints_to_keep,
                                   checkpoint_on_min=False)

    time2 = time.time()
    logger.info("TIMING: model fitting took %0.3f s" % (time2 - time1))
    return last_avg_loss

  def _create_gradient_fn(self,
                          variables: Optional[List[tf.Variable]]) -> Callable:
    """Create a function that computes gradients and applies them to the model.
    Because of the way TensorFlow function tracing works, we need to create a
    separate function for each new set of variables.
    """

    @tf.function(experimental_relax_shapes=True)
    def apply_gradient_for_batch(inputs, labels, weights, loss):
      with tf.GradientTape() as tape:
        outputs = self.model(inputs, training=True)
        if tf.is_tensor(outputs):
          outputs = [outputs]
        if self._loss_outputs is not None:
          outputs = [outputs[i] for i in self._loss_outputs]
        batch_loss = loss(outputs, labels, weights)
      if variables is None:
        vars = self.model.trainable_variables
      else:
        vars = variables
      grads = tape.gradient(batch_loss, vars)
      self._tf_optimizer.apply_gradients(zip(grads, vars))
      self._global_step.assign_add(1)
      return batch_loss

    return apply_gradient_for_batch

  def fit_on_batch(self,
                   X: Sequence,
                   y: Sequence,
                   w: Sequence,
                   variables: Optional[List[tf.Variable]] = None,
                   loss: Optional[LossFn] = None,
                   callbacks: Union[Callable, List[Callable]] = [],
                   checkpoint: bool = True,
                   max_checkpoints_to_keep: int = 5) -> float:
    """Perform a single step of training.

    Parameters
    ----------
    X: ndarray
      the inputs for the batch
    y: ndarray
      the labels for the batch
    w: ndarray
      the weights for the batch
    variables: list of tf.Variable
      the variables to train.  If None (the default), all trainable variables in
      the model are used.
    loss: function
      a function of the form f(outputs, labels, weights) that computes the loss
      for each batch.  If None (the default), the model's standard loss function
      is used.
    callbacks: function or list of functions
      one or more functions of the form f(model, step) that will be invoked after
      every step.  This can be used to perform validation, logging, etc.
    checkpoint: bool
      if true, save a checkpoint after performing the training step
    max_checkpoints_to_keep: int
      the maximum number of checkpoints to keep.  Older checkpoints are discarded.

    Returns
    -------
    the loss on the batch
    """
    self._ensure_built()
    dataset = NumpyDataset(X, y, w)
    return self.fit(
        dataset,
        nb_epoch=1,
        max_checkpoints_to_keep=max_checkpoints_to_keep,
        checkpoint_interval=self._global_step.numpy() + 2 if checkpoint else 0,
        variables=variables,
        loss=loss,
        callbacks=callbacks)

  def _predict(
      self, generator: Iterable[Tuple[Any, Any, Any]],
      transformers: List[Transformer], outputs: Optional[OneOrMany[tf.Tensor]],
      uncertainty: bool,
      other_output_types: Optional[OneOrMany[str]]) -> OneOrMany[np.ndarray]:
    """
    Predict outputs for data provided by a generator.

    This is the private implementation of prediction.  Do not
    call it directly.  Instead call one of the public prediction
    methods.

    Parameters
    ----------
    generator: generator
      this should generate batches, each represented as a tuple of the form
      (inputs, labels, weights).
    transformers: list of dc.trans.Transformers
      Transformers that the input data has been transformed by.  The output
      is passed through these transformers to undo the transformations.
    outputs: Tensor or list of Tensors
      The outputs to return.  If this is None, the model's standard prediction
      outputs will be returned.  Alternatively one or more Tensors within the
      model may be specified, in which case the output of those Tensors will be
      returned.
    uncertainty: bool
      specifies whether this is being called as part of estimating uncertainty.
      If True, it sets the training flag so that dropout will be enabled, and
      returns the values of the uncertainty outputs.
    other_output_types: list, optional
      Provides a list of other output_types (strings) to predict from model.

    Returns
    -------
    a NumPy array of the model produces a single output, or a list of arrays
    if it produces multiple outputs
    """
    results: Optional[List[List[np.ndarray]]] = None
    variances: Optional[List[List[np.ndarray]]] = None
    if (outputs is not None) and (other_output_types is not None):
      raise ValueError(
          'This model cannot compute outputs and other output_types simultaneously.'
          'Please invoke one at a time.')
    if uncertainty and (other_output_types is not None):
      raise ValueError(
          'This model cannot compute uncertainties and other output types simultaneously.'
          'Please invoke one at a time.')
    if uncertainty:
      assert outputs is None
      if self._variance_outputs is None or len(self._variance_outputs) == 0:
        raise ValueError('This model cannot compute uncertainties')
      if len(self._variance_outputs) != len(self._prediction_outputs):
        raise ValueError(
            'The number of variances must exactly match the number of outputs')
    if other_output_types:
      assert outputs is None
      if self._other_outputs is None or len(self._other_outputs) == 0:
        raise ValueError(
            'This model cannot compute other outputs since no other output_types were specified.'
        )
    if (outputs is not None and self.model.inputs is not None and
        len(self.model.inputs) == 0):
      raise ValueError(
          "Cannot use 'outputs' argument with a model that does not specify its inputs."
          "Note models defined in imperative subclassing style cannot specify outputs"
      )
    if tf.is_tensor(outputs):
      outputs = [outputs]
    for batch in generator:
      inputs, labels, weights = batch
      self._create_inputs(inputs)
      inputs, _, _ = self._prepare_batch((inputs, None, None))

      # Invoke the model.
      if len(inputs) == 1:
        inputs = inputs[0]
      if outputs is not None:
        outputs = tuple(outputs)
        key = tuple(t.ref() for t in outputs)
        if key not in self._output_functions:
          self._output_functions[key] = tf.keras.backend.function(
              self.model.inputs, outputs)
        output_values = self._output_functions[key](inputs)
      else:
        output_values = self._compute_model(inputs)
        if tf.is_tensor(output_values):
          output_values = [output_values]
        output_values = [t.numpy() for t in output_values]

      # Apply tranformers and record results.
      if uncertainty:
        var = [output_values[i] for i in self._variance_outputs]
        if variances is None:
          variances = [var]
        else:
          for i, t in enumerate(var):
            variances[i].append(t)
      access_values = []
      if other_output_types:
        access_values += self._other_outputs
      elif self._prediction_outputs is not None:
        access_values += self._prediction_outputs

      if len(access_values) > 0:
        output_values = [output_values[i] for i in access_values]

      if len(transformers) > 0:
        if len(output_values) > 1:
          raise ValueError(
              "predict() does not support Transformers for models with multiple outputs."
          )
        elif len(output_values) == 1:
          output_values = [undo_transforms(output_values[0], transformers)]
      if results is None:
        results = [[] for i in range(len(output_values))]
      for i, t in enumerate(output_values):
        results[i].append(t)

    # Concatenate arrays to create the final results.
    final_results = []
    final_variances = []
    if results is not None:
      for r in results:
        final_results.append(np.concatenate(r, axis=0))
    if uncertainty and variances is not None:
      for v in variances:
        final_variances.append(np.concatenate(v, axis=0))
      return zip(final_results, final_variances)
    if len(final_results) == 1:
      return final_results[0]
    else:
      return final_results

  @tf.function(experimental_relax_shapes=True)
  def _compute_model(self, inputs: Sequence):
    """Evaluate the model for a set of inputs."""
    return self.model(inputs, training=False)

  def predict_on_generator(
      self,
      generator: Iterable[Tuple[Any, Any, Any]],
      transformers: List[Transformer] = [],
      outputs: Optional[OneOrMany[tf.Tensor]] = None,
      output_types: Optional[OneOrMany[str]] = None) -> OneOrMany[np.ndarray]:
    """
    Parameters
    ----------
    generator: generator
      this should generate batches, each represented as a tuple of the form
      (inputs, labels, weights).
    transformers: list of dc.trans.Transformers
      Transformers that the input data has been transformed by.  The output
      is passed through these transformers to undo the transformations.
    outputs: Tensor or list of Tensors
      The outputs to return.  If this is None, the model's
      standard prediction outputs will be returned.
      Alternatively one or more Tensors within the model may be
      specified, in which case the output of those Tensors will
      be returned. If outputs is specified, output_types must be
      None.
    output_types: String or list of Strings
      If specified, all outputs of this type will be retrieved
      from the model. If output_types is specified, outputs must
      be None.
    Returns:
      a NumPy array of the model produces a single output, or a list of arrays
      if it produces multiple outputs
    """
    return self._predict(generator, transformers, outputs, False, output_types)

  def predict_on_batch(
      self,
      X: ArrayLike,
      transformers: List[Transformer] = [],
      outputs: Optional[OneOrMany[tf.Tensor]] = None) -> OneOrMany[np.ndarray]:
    """Generates predictions for input samples, processing samples in a batch.

    Parameters
    ----------
    X: ndarray
      the input data, as a Numpy array.
    transformers: list of dc.trans.Transformers
      Transformers that the input data has been transformed by.  The output
      is passed through these transformers to undo the transformations.
    outputs: Tensor or list of Tensors
      The outputs to return.  If this is None, the model's standard prediction
      outputs will be returned.  Alternatively one or more Tensors within the
      model may be specified, in which case the output of those Tensors will be
      returned.

    Returns
    -------
    a NumPy array of the model produces a single output, or a list of arrays
    if it produces multiple outputs
    """
    dataset = NumpyDataset(X=X, y=None)
    return self.predict(dataset, transformers, outputs)

  def predict_uncertainty_on_batch(self, X: Sequence, masks: int = 50
                                  ) -> OneOrMany[Tuple[np.ndarray, np.ndarray]]:
    """
    Predict the model's outputs, along with the uncertainty in each one.

    The uncertainty is computed as described in https://arxiv.org/abs/1703.04977.
    It involves repeating the prediction many times with different dropout masks.
    The prediction is computed as the average over all the predictions.  The
    uncertainty includes both the variation among the predicted values (epistemic
    uncertainty) and the model's own estimates for how well it fits the data
    (aleatoric uncertainty).  Not all models support uncertainty prediction.

    Parameters
    ----------
    X: ndarray
      the input data, as a Numpy array.
    masks: int
      the number of dropout masks to average over

    Returns
    -------
    for each output, a tuple (y_pred, y_std) where y_pred is the predicted
    value of the output, and each element of y_std estimates the standard
    deviation of the corresponding element of y_pred
    """
    dataset = NumpyDataset(X=X, y=None)
    return self.predict_uncertainty(dataset, masks)

  def predict(
      self,
      dataset: Dataset,
      transformers: List[Transformer] = [],
      outputs: Optional[OneOrMany[tf.Tensor]] = None,
      output_types: Optional[List[str]] = None) -> OneOrMany[np.ndarray]:
    """
    Uses self to make predictions on provided Dataset object.

    Parameters
    ----------
    dataset: dc.data.Dataset
      Dataset to make prediction on
    transformers: list of dc.trans.Transformers
      Transformers that the input data has been transformed by.  The output
      is passed through these transformers to undo the transformations.
    outputs: Tensor or list of Tensors
      The outputs to return.  If this is None, the model's standard prediction
      outputs will be returned.  Alternatively one or more Tensors within the
      model may be specified, in which case the output of those Tensors will be
      returned.
    output_types: String or list of Strings
      If specified, all outputs of this type will be retrieved
      from the model. If output_types is specified, outputs must
      be None.

    Returns
    -------
    a NumPy array of the model produces a single output, or a list of arrays
    if it produces multiple outputs
    """
    generator = self.default_generator(
        dataset, mode='predict', deterministic=True, pad_batches=False)
    return self.predict_on_generator(
        generator,
        transformers=transformers,
        outputs=outputs,
        output_types=output_types)

  def predict_embedding(self, dataset: Dataset) -> OneOrMany[np.ndarray]:
    """
    Predicts embeddings created by underlying model if any exist.
    An embedding must be specified to have `output_type` of
    `'embedding'` in the model definition.

    Parameters
    ----------
    dataset: dc.data.Dataset
      Dataset to make prediction on

    Returns
    -------
    a NumPy array of the embeddings model produces, or a list
    of arrays if it produces multiple embeddings
    """
    generator = self.default_generator(
        dataset, mode='predict', pad_batches=False)
    return self._predict(generator, [], None, False, ['embedding'])

  def predict_uncertainty(self, dataset: Dataset, masks: int = 50
                         ) -> OneOrMany[Tuple[np.ndarray, np.ndarray]]:
    """
    Predict the model's outputs, along with the uncertainty in each one.

    The uncertainty is computed as described in https://arxiv.org/abs/1703.04977.
    It involves repeating the prediction many times with different dropout masks.
    The prediction is computed as the average over all the predictions.  The
    uncertainty includes both the variation among the predicted values (epistemic
    uncertainty) and the model's own estimates for how well it fits the data
    (aleatoric uncertainty).  Not all models support uncertainty prediction.

    Parameters
    ----------
    dataset: dc.data.Dataset
      Dataset to make prediction on
    masks: int
      the number of dropout masks to average over

    Returns
    -------
    for each output, a tuple (y_pred, y_std) where y_pred is the predicted
    value of the output, and each element of y_std estimates the standard
    deviation of the corresponding element of y_pred
    """
    sum_pred: List[np.ndarray] = []
    sum_sq_pred: List[np.ndarray] = []
    sum_var: List[np.ndarray] = []
    for i in range(masks):
      generator = self.default_generator(
          dataset, mode='uncertainty', pad_batches=False)
      results = self._predict(generator, [], None, True, None)
      if len(sum_pred) == 0:
        for p, v in results:
          sum_pred.append(p)
          sum_sq_pred.append(p * p)
          sum_var.append(v)
      else:
        for j, (p, v) in enumerate(results):
          sum_pred[j] += p
          sum_sq_pred[j] += p * p
          sum_var[j] += v
    output = []
    std = []
    for i in range(len(sum_pred)):
      p = sum_pred[i] / masks
      output.append(p)
      std.append(np.sqrt(sum_sq_pred[i] / masks - p * p + sum_var[i] / masks))
    if len(output) == 1:
      return (output[0], std[0])
    else:
      return list(zip(output, std))

  def evaluate_generator(self,
                         generator: Iterable[Tuple[Any, Any, Any]],
                         metrics: List[Metric],
                         transformers: List[Transformer] = [],
                         per_task_metrics: bool = False):
    """Evaluate the performance of this model on the data produced by a generator.

    Parameters
    ----------
    generator: generator
      this should generate batches, each represented as a tuple of the form
      (inputs, labels, weights).
    metric: list of deepchem.metrics.Metric
      Evaluation metric
    transformers: list of dc.trans.Transformers
      Transformers that the input data has been transformed by.  The output
      is passed through these transformers to undo the transformations.
    per_task_metrics: bool
      If True, return per-task scores.

    Returns
    -------
    dict
      Maps tasks to scores under metric.
    """
    evaluator = GeneratorEvaluator(self, generator, transformers)
    return evaluator.compute_model_performance(metrics, per_task_metrics)

  def compute_saliency(self, X: np.ndarray) -> OneOrMany[np.ndarray]:
    """Compute the saliency map for an input sample.

    This computes the Jacobian matrix with the derivative of each output element
    with respect to each input element.  More precisely,

    - If this model has a single output, it returns a matrix of shape
      (output_shape, input_shape) with the derivatives.
    - If this model has multiple outputs, it returns a list of matrices, one
      for each output.

    This method cannot be used on models that take multiple inputs.

    Parameters
    ----------
    X: ndarray
      the input data for a single sample

    Returns
    -------
    the Jacobian matrix, or a list of matrices
    """
    input_shape = X.shape
    X = np.reshape(X, [1] + list(X.shape))
    self._create_inputs([X])
    X, _, _ = self._prepare_batch(([X], None, None))

    # Use a GradientTape to compute gradients.

    X = tf.constant(X[0])
    with tf.GradientTape(
        persistent=True, watch_accessed_variables=False) as tape:
      tape.watch(X)
      outputs = self._compute_model(X)
      if tf.is_tensor(outputs):
        outputs = [outputs]
      final_result = []
      for output in outputs:
        output_shape = tuple(output.shape.as_list()[1:])
        output = tf.reshape(output, [-1])
        result = []
        for i in range(output.shape[0]):
          result.append(tape.gradient(output[i], X))
        final_result.append(
            tf.reshape(tf.stack(result), output_shape + input_shape).numpy())
    if len(final_result) == 1:
      return final_result[0]
    return final_result

  def _prepare_batch(self,
                     batch: Tuple[Any, Any, Any]) -> Tuple[List, List, List]:
    inputs, labels, weights = batch
    inputs = [
        x if x.dtype == t else x.astype(t)
        for x, t in zip(inputs, self._input_dtypes)
    ]
    if labels is not None:
      labels = [
          x if x.dtype == t else x.astype(t)
          for x, t in zip(labels, self._label_dtypes)
      ]
    if weights is not None:
      weights = [
          x if x.dtype == t else x.astype(t)
          for x, t in zip(weights, self._weights_dtypes)
      ]
    for i in range(len(inputs)):
      shape = inputs[i].shape
      dims = len(shape)
      expected_dims = len(self._input_shapes[i])
      if dims < expected_dims:
        inputs[i] = inputs[i].reshape(shape + (1,) * (expected_dims - dims))
      elif dims > expected_dims and all(d == 1 for d in shape[expected_dims:]):
        inputs[i] = inputs[i].reshape(shape[:expected_dims])
    return (inputs, labels, weights)

  def default_generator(
      self,
      dataset: Dataset,
      epochs: int = 1,
      mode: str = 'fit',
      deterministic: bool = True,
      pad_batches: bool = True) -> Iterable[Tuple[List, List, List]]:
    """Create a generator that iterates batches for a dataset.

    Subclasses may override this method to customize how model inputs are
    generated from the data.

    Parameters
    ----------
    dataset: Dataset
      the data to iterate
    epochs: int
      the number of times to iterate over the full dataset
    mode: str
      allowed values are 'fit' (called during training), 'predict' (called
      during prediction), and 'uncertainty' (called during uncertainty
      prediction)
    deterministic: bool
      whether to iterate over the dataset in order, or randomly shuffle the
      data for each epoch
    pad_batches: bool
      whether to pad each batch up to this model's preferred batch size

    Returns
    -------
    a generator that iterates batches, each represented as a tuple of lists:
    ([inputs], [outputs], [weights])
    """
    for epoch in range(epochs):
      for (X_b, y_b, w_b, ids_b) in dataset.iterbatches(
          batch_size=self.batch_size,
          deterministic=deterministic,
          pad_batches=pad_batches):
        yield ([X_b], [y_b], [w_b])

  def save_checkpoint(self,
                      max_checkpoints_to_keep: int = 5,
                      model_dir: Optional[str] = None) -> None:
    """Save a checkpoint to disk.

    Usually you do not need to call this method, since fit() saves checkpoints
    automatically.  If you have disabled automatic checkpointing during fitting,
    this can be called to manually write checkpoints.

    Parameters
    ----------
    max_checkpoints_to_keep: int
      the maximum number of checkpoints to keep.  Older checkpoints are discarded.
    model_dir: str, default None
      Model directory to save checkpoint to. If None, revert to self.model_dir
    """
    self._ensure_built()
    if model_dir is None:
      model_dir = self.model_dir
    if not os.path.exists(model_dir):
      os.makedirs(model_dir)
    manager = tf.train.CheckpointManager(self._checkpoint, model_dir,
                                         max_checkpoints_to_keep)
    manager.save()

  def get_checkpoints(self, model_dir: Optional[str] = None):
    """Get a list of all available checkpoint files.

    Parameters
    ----------
    model_dir: str, default None
      Directory to get list of checkpoints from. Reverts to self.model_dir if None

    """
    if model_dir is None:
      model_dir = self.model_dir
    return tf.train.get_checkpoint_state(model_dir).all_model_checkpoint_paths

  def restore(self,
              checkpoint: Optional[str] = None,
              model_dir: Optional[str] = None) -> None:
    """Reload the values of all variables from a checkpoint file.

    Parameters
    ----------
    checkpoint: str
      the path to the checkpoint file to load.  If this is None, the most recent
      checkpoint will be chosen automatically.  Call get_checkpoints() to get a
      list of all available checkpoints.
    model_dir: str, default None
      Directory to restore checkpoint from. If None, use self.model_dir.
    """
    self._ensure_built()
    if model_dir is None:
      model_dir = self.model_dir
    if checkpoint is None:
      checkpoint = tf.train.latest_checkpoint(model_dir)
    if checkpoint is None:
      raise ValueError('No checkpoint found')
    self._checkpoint.restore(checkpoint)

  def get_global_step(self) -> int:
    """Get the number of steps of fitting that have been performed."""
    return int(self._global_step)

  def _log_scalar_to_tensorboard(self, name: str, value: Any, step: int):
    """Log a scalar value to Tensorboard."""
    with self._summary_writer.as_default():
      tf.summary.scalar(name, value, step)

  def _create_assignment_map(self,
                             source_model: "KerasModel",
                             include_top: bool = True,
                             **kwargs) -> Dict[Any, Any]:
    """
    Creates a default assignment map between variables of source and current model.
    This is used only when a custom assignment map is missing. This assumes the
    model is made of different layers followed by a dense layer for mapping to
    output tasks. include_top is used to control whether or not the final dense
    layer is used. The default assignment map is useful in cases where the type
    of task is different (classification vs regression) and/or number of tasks.

    Parameters
    ----------
    source_model: dc.models.KerasModel
        Source model to copy variable values from.
    include_top: bool, default True
        if true, copies the last dense layer
    """
    assignment_map: Dict[Any, Any] = {}
    source_vars = source_model.model.trainable_variables
    dest_vars = self.model.trainable_variables

    if not include_top:
      source_vars = source_vars[:-2]
      dest_vars = dest_vars[:-2]

    for source_var, dest_var in zip(source_vars, dest_vars):
      assignment_map[source_var.ref()] = dest_var

    return assignment_map

  def _create_value_map(self, source_model: "KerasModel",
                        **kwargs) -> Dict[Any, Any]:
    """
    Creates a value map between variables in the source model and their
    current values. This is used only when a custom value map is missing, and
    assumes the restore method has been called under self.session.

    Parameters
    ----------
    source_model: dc.models.KerasModel
        Source model to create value map from
    """
    value_map: Dict[Any, Any] = {}
    source_vars = source_model.model.trainable_variables

    for source_var in source_vars:
      value_map[source_var.ref()] = source_var.numpy()

    return value_map

  def load_from_pretrained(self,
                           source_model: "KerasModel",
                           assignment_map: Optional[Dict[Any, Any]] = None,
                           value_map: Optional[Dict[Any, Any]] = None,
                           checkpoint: Optional[str] = None,
                           model_dir: Optional[str] = None,
                           include_top: bool = True,
                           inputs: Optional[Sequence[Any]] = None,
                           **kwargs) -> None:
    """Copies variable values from a pretrained model. `source_model` can either
    be a pretrained model or a model with the same architecture. `value_map`
    is a variable-value dictionary. If no `value_map` is provided, the variable
    values are restored to the `source_model` from a checkpoint and a default
    `value_map` is created. `assignment_map` is a dictionary mapping variables
    from the `source_model` to the current model. If no `assignment_map` is
    provided, one is made from scratch and assumes the model is composed of
    several different layers, with the final one being a dense layer. include_top
    is used to control whether or not the final dense layer is used. The default
    assignment map is useful in cases where the type of task is different
    (classification vs regression) and/or number of tasks in the setting.

    Parameters
    ----------
    source_model: dc.KerasModel, required
      source_model can either be the pretrained model or a dc.KerasModel with
      the same architecture as the pretrained model. It is used to restore from
      a checkpoint, if value_map is None and to create a default assignment map
      if assignment_map is None
    assignment_map: Dict, default None
      Dictionary mapping the source_model variables and current model variables
    value_map: Dict, default None
      Dictionary containing source_model trainable variables mapped to numpy
      arrays. If value_map is None, the values are restored and a default
      variable map is created using the restored values
    checkpoint: str, default None
      the path to the checkpoint file to load.  If this is None, the most recent
      checkpoint will be chosen automatically.  Call get_checkpoints() to get a
      list of all available checkpoints
    model_dir: str, default None
      Restore model from custom model directory if needed
    include_top: bool, default True
        if True, copies the weights and bias associated with the final dense
        layer. Used only when assignment map is None
    inputs: List, input tensors for model
        if not None, then the weights are built for both the source and self.
        This option is useful only for models that are built by
        subclassing tf.keras.Model, and not using the functional API by tf.keras
    """
    if inputs is not None:
      # Ensure weights for both models are built.
      source_model.model(inputs)
      self.model(inputs)

    self._ensure_built()
    if value_map is None:
      logger.info(
          "No value map provided. Creating default value map from restored model."
      )
      source_model.restore(model_dir=model_dir, checkpoint=checkpoint)
      value_map = self._create_value_map(source_model=source_model)

    if assignment_map is None:
      logger.info("No assignment map provided. Creating custom assignment map.")
      assignment_map = self._create_assignment_map(
          source_model=source_model, include_top=include_top)

    for source_var, dest_var in assignment_map.items():
      assert source_var.deref().shape == dest_var.shape
      dest_var.assign(value_map[source_var])


class _StandardLoss(object):
  """The implements the loss function for models that use a dc.models.losses.Loss."""

  def __init__(self, model: tf.keras.Model, loss: Loss) -> None:
    self.model = model
    self.loss = loss

  def __call__(self, outputs: List, labels: List, weights: List) -> float:
    if len(outputs) != 1 or len(labels) != 1 or len(weights) != 1:
      raise ValueError(
          "Loss functions expects exactly one each of outputs, labels, and weights"
      )
    losses = self.loss._compute_tf_loss(outputs[0], labels[0])
    w = weights[0]
    if len(w.shape) < len(losses.shape):
      if tf.is_tensor(w):
        shape = tuple(w.shape.as_list())
      else:
        shape = w.shape
      shape = tuple(-1 if x is None else x for x in shape)
      w = tf.reshape(w, shape + (1,) * (len(losses.shape) - len(w.shape)))

    loss = losses * w
    return tf.reduce_mean(loss) + sum(self.model.losses)<|MERGE_RESOLUTION|>--- conflicted
+++ resolved
@@ -487,17 +487,12 @@
         c(self, current_step)
       if self.tensorboard and should_log:
         self._log_scalar_to_tensorboard('loss', batch_loss, current_step)
-<<<<<<< HEAD
       for ext_logger in self.loggers:
         if isinstance(ext_logger, WandbLogger):
           ext_logger.log_batch({"loss": batch_loss}, current_step, inputs, labels, group="train")
         else:
           ext_logger.log_batch({"loss": batch_loss}, current_step, inputs, labels)
-=======
-      if (self.wandb_logger is not None) and should_log:
-        all_data = dict({'train/loss': batch_loss})
-        self.wandb_logger.log_data(all_data, step=current_step)
->>>>>>> b26a6014
+
 
     # Report final results.
     if averaged_batches > 0:
