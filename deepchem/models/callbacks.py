"""
Callback functions that can be invoked while fitting a KerasModel.
"""
import sys
from deepchem.models.wandblogger import WandbLogger


class ValidationCallback(object):
  """Performs validation while training a KerasModel.

  This is a callback that can be passed to fit().  It periodically computes a
  set of metrics over a validation set and writes them to a file.  In addition,
  it can save the best model parameters found so far to a directory on disk,
  updating them every time it finds a new best validation score.

  If Tensorboard logging is enabled on the KerasModel, the metrics are also
  logged to Tensorboard.  This only happens when validation coincides with a
  step on which the model writes to the log.  You should therefore make sure
  that this callback's reporting interval is an even fraction or multiple of
  the model's logging interval.
  """

  def __init__(self,
               dataset,
               interval,
               metrics,
               output_file=sys.stdout,
               save_dir=None,
               save_metric=0,
               save_on_minimum=True,
               transformers=[]):
    """Create a ValidationCallback.

    Parameters
    ----------
    dataset: dc.data.Dataset
      the validation set on which to compute the metrics
    interval: int
      the interval (in training steps) at which to perform validation
    metrics: list of dc.metrics.Metric
      metrics to compute on the validation set
    output_file: file
      to file to which results should be written
    save_dir: str
      if not None, the model parameters that produce the best validation score
      will be written to this directory
    save_metric: int
      the index of the metric to use when deciding whether to write a new set
      of parameters to disk
    save_on_minimum: bool
      if True, the best model is considered to be the one that minimizes the
      validation metric.  If False, the best model is considered to be the one
      that maximizes it.
    transformers: List[Transformer]
      List of `dc.trans.Transformer` objects. These transformations
      must have been applied to `dataset` previously. The dataset will
      be untransformed for metric evaluation.
    """
    self.dataset = dataset
    self.interval = interval
    self.metrics = metrics
    self.output_file = output_file
    self.save_dir = save_dir
    self.save_metric = save_metric
    self.save_on_minimum = save_on_minimum
    self._best_score = None
    self.transformers = transformers

  def __call__(self, model, step):
    """This is invoked by the KerasModel after every step of fitting.

    Parameters
    ----------
    model: KerasModel
      the model that is being trained
    step: int
      the index of the training step that has just completed
    """
    if step % self.interval != 0:
      return
    scores = model.evaluate(self.dataset, self.metrics, self.transformers)
    message = 'Step %d validation:' % step
    for key in scores:
      message += ' %s=%g' % (key, scores[key])
    print(message, file=self.output_file)
    if model.tensorboard:
      for key in scores:
        model._log_scalar_to_tensorboard(key, scores[key],
                                         model.get_global_step())
    if self.save_dir is not None:
      score = scores[self.metrics[self.save_metric].name]
      if not self.save_on_minimum:
        score = -score
      if self._best_score is None or score < self._best_score:
        model.save_checkpoint(model_dir=self.save_dir)
        self._best_score = score
<<<<<<< HEAD
        # Execute external logger checkpointing
        for ext_logger in model.loggers:
          if isinstance(ext_logger, WandbLogger):
            checkpoint_name = "val_" + self.metrics[self.save_metric].name + "_checkpoints"
            # ensure score is positive if negated previously
            checkpoint_score = score
            if not self.save_on_minimum:
              checkpoint_score = abs(checkpoint_score)
            ext_logger.save_checkpoint(self.save_dir,
                                      model.model,
                                      checkpoint_name,
                                      self.metrics[self.save_metric].name,
                                      checkpoint_score,
                                      max_checkpoints_to_keep=5,
                                      checkpoint_on_min=self.save_on_minimum)
    for ext_logger in model.loggers:
      if isinstance(ext_logger, WandbLogger):
        ext_logger.log_values(scores, step, group="eval", dataset_id=id(self.dataset))
      else:
        ext_logger.log_values(scores, step)
=======
    if model.wandb_logger is not None:
      # Log data to Wandb
      data = {'eval/' + k: v for k, v in scores.items()}
      model.wandb_logger.log_data(data, step, dataset_id=id(self.dataset))
>>>>>>> b26a6014
<|MERGE_RESOLUTION|>--- conflicted
+++ resolved
@@ -94,7 +94,6 @@
       if self._best_score is None or score < self._best_score:
         model.save_checkpoint(model_dir=self.save_dir)
         self._best_score = score
-<<<<<<< HEAD
         # Execute external logger checkpointing
         for ext_logger in model.loggers:
           if isinstance(ext_logger, WandbLogger):
@@ -115,9 +114,3 @@
         ext_logger.log_values(scores, step, group="eval", dataset_id=id(self.dataset))
       else:
         ext_logger.log_values(scores, step)
-=======
-    if model.wandb_logger is not None:
-      # Log data to Wandb
-      data = {'eval/' + k: v for k, v in scores.items()}
-      model.wandb_logger.log_data(data, step, dataset_id=id(self.dataset))
->>>>>>> b26a6014
