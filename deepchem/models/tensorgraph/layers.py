--- conflicted
+++ resolved
@@ -3161,10 +3161,6 @@
   Returns
   -------
   out_tensor: a tensor with shape [len(in_layers), x, y] where x, y were the original layer dimensions
-<<<<<<< HEAD
-    out_tensor should be fed into LayerSplitter
-=======
->>>>>>> 6ed01422
   Distance matrix.
   """
 
