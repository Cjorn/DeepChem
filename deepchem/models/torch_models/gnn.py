--- conflicted
+++ resolved
@@ -181,17 +181,11 @@
         return out
 
 
-<<<<<<< HEAD
-class Discriminator(nn.Module):
-=======
 class LocalGlobalDiscriminator(nn.Module):
->>>>>>> fddab6ad
     """
     This discriminator module is a linear layer without bias, used to measure the similarity between local node representations (`x`) and global graph representations (`summary`).
 
     The goal of the discriminator is to distinguish between positive and negative pairs of local and global representations.
-<<<<<<< HEAD
-=======
 
     Examples
     --------
@@ -203,17 +197,11 @@
     >>> similarity_scores = discriminator(x, summary)
     >>> print(similarity_scores.shape)
     torch.Size([32])
->>>>>>> fddab6ad
     """
     def __init__(self, hidden_dim):
         """
         `self.weight` is a learnable weight matrix of shape `(hidden_dim, hidden_dim)`.
 
-<<<<<<< HEAD
-        Parameters are tensors that require gradients and are optimized during the training process.
-        """
-        super(Discriminator, self).__init__()
-=======
         nn.Parameters are tensors that require gradients and are optimized during the training process.
 
         Parameters
@@ -223,7 +211,6 @@
 
         """
         super().__init__()
->>>>>>> fddab6ad
         self.weight = nn.Parameter(torch.Tensor(hidden_dim, hidden_dim))
         self.reset_parameters()
 
@@ -234,10 +221,6 @@
     def forward(self, x, summary):
         """
         The forward method takes two inputs, `x` (local node representations) and `summary` (global graph representations), both of shape `(batch_size, hidden_dim)`.
-<<<<<<< HEAD
-        It computes the product of `summary` and `self.weight`, and then calculates the element-wise product of `x` and the resulting matrix `h`.
-        Finally, it returns the sum of the element-wise product along dimension 1 (i.e., summing over the `hidden_dim`), resulting in a tensor of shape `(batch_size,)`, which represents the similarity scores between the local and global representations.
-=======
         Computes the product of `summary` and `self.weight`, and then calculates the element-wise product of `x` and the resulting matrix `h`. It then sums over the `hidden_dim` dimension, resulting in a tensor of shape `(batch_size,)`, which represents the similarity scores between the local and global representations.
 
         Parameters
@@ -251,7 +234,6 @@
         -------
         torch.Tensor
             A tensor of shape `(batch_size,)`, representing the similarity scores between the local and global representations.
->>>>>>> fddab6ad
         """
         h = torch.matmul(summary, self.weight)
         return torch.sum(x * h, dim=1)
@@ -348,11 +330,8 @@
             self.edge_mask_loss = GraphEdgeMaskingLoss()._create_pytorch_loss()
         elif task == "infomax":
             self.graph_infomax_loss = DeepGraphInfomaxLoss()._create_pytorch_loss()
-<<<<<<< HEAD
         elif task == "context_pred":
             self.context_size = context_size
-=======
->>>>>>> fddab6ad
 
         self.graph_pooling = graph_pooling
         self.dropout = dropout
@@ -473,11 +452,7 @@
 
         elif self.task == 'infomax':
             self.emb_dim = (self.num_layer + 1) * self.emb_dim
-<<<<<<< HEAD
-            descrim = Discriminator(self.emb_dim)
-=======
             descrim = LocalGlobalDiscriminator(self.emb_dim)
->>>>>>> fddab6ad
             components.update({
                 'discriminator': descrim,
                 'pool': global_mean_pool
@@ -494,11 +469,7 @@
         Supervised tasks such as node classification and graph regression require a prediction head, so the model is a sequential module consisting of the GNN module followed by the GNN_head module.
         """
         # unsupervised tasks do not need a pred head
-<<<<<<< HEAD
         if self.task in ("edge_pred", "mask_nodes", "mask_edges", "infomax", "context_pred"):
-=======
-        if self.task in ("edge_pred", "mask_nodes", "mask_edges", "infomax"):
->>>>>>> fddab6ad
             return self.gnn
         elif self.task in ("regression", "classification"):
             return torch.nn.Sequential(self.gnn, self.gnn_head)
@@ -573,14 +544,11 @@
     def infomax_loss(self, inputs):
         """
         Loss that maximizes mutual information between local node representations and a pooled global graph representation. The positive and negative scores represent the similarity between local node representations and global graph representations of simlar and dissimilar graphs, respectively.
-<<<<<<< HEAD
-=======
 
         Parameters
         ----------
         inputs: BatchedGraphData
             BatchedGraphData object containing the node features, edge indices, and graph indices for the batch of graphs.
->>>>>>> fddab6ad
         """
         node_emb, inputs = self.model(inputs)
         summary_emb = torch.sigmoid(self.components['pool'](node_emb,
@@ -905,8 +873,6 @@
     """
     Creates a 1-dimensional tensor of integers with a specified length (`num`) and a cyclic shift (`shift`). The tensor starts with integers from `shift` to `num - 1`, and then wraps around to include integers from `0` to `shift - 1` at the end.
 
-<<<<<<< HEAD
-=======
     Parameters
     ----------
     num: int
@@ -914,7 +880,6 @@
     shift: int
         Amount to shift the tensor by.
 
->>>>>>> fddab6ad
     Example
     -------
     >>> num = 10
@@ -925,7 +890,6 @@
     """
     arr = torch.arange(num) + shift
     arr[-shift:] = torch.arange(shift)
-<<<<<<< HEAD
     return arr
 
 
@@ -1065,6 +1029,3 @@
                     queue.append(neighbor)
 
     return {i: d for i, d in enumerate(distances) if d <= cutoff}
-=======
-    return arr
->>>>>>> fddab6ad
