--- conflicted
+++ resolved
@@ -41,15 +41,7 @@
     >>> edge_index = np.array([[0, 1, 2], [1, 2, 3]])
     >>> edge_features = np.random.randn(3, 10)
     >>> graph_index = np.array([0, 0, 0, 0, 0, 0, 0, 0, 0, 0])
-<<<<<<< HEAD
     >>> data = GraphData(node_features=node_features, edge_index=edge_index, edge_features=edge_features, graph_index=graph_index).numpy_to_torch()
-=======
-    >>> data = GraphData(node_features=node_features, edge_index=edge_index, edge_features=edge_features, graph_index=graph_index)
-    >>> data.node_features = torch.from_numpy(data.node_features).float()
-    >>> data.edge_features = torch.from_numpy(data.edge_features).float()
-    >>> data.edge_index = torch.from_numpy(data.edge_index).long()
-    >>> data.graph_index = torch.from_numpy(data.graph_index).long()
->>>>>>> 5bde954a
     >>> embedding, intermediate_embeddings = encoder(data)
     >>> print(embedding.shape)
     torch.Size([1, 30])
@@ -128,7 +120,6 @@
     embedding_dim: int
         Dimension of the embedding
 
-<<<<<<< HEAD
     Example
     -------
     >>> import numpy as np
@@ -146,9 +137,6 @@
     """
 
     def __init__(self, num_features, edge_features, embedding_dim):
-=======
-    def __init__(self, num_features, edge_features, dim):
->>>>>>> 5bde954a
         super().__init__()
         self.lin0 = torch.nn.Linear(num_features, embedding_dim)
 
@@ -194,7 +182,6 @@
         return out, feat_map
 
 
-<<<<<<< HEAD
 class InfoGraph(nn.Module):
     """
     The nn.Module for InfoGraph. This class defines the forward pass of InfoGraph.
@@ -254,109 +241,6 @@
     References
     ----------
     1. Sun, F.-Y., Hoffmann, J., Verma, V. & Tang, J. InfoGraph: Unsupervised and Semi-supervised Graph-Level Representation Learning via Mutual Information Maximization. Preprint at http://arxiv.org/abs/1908.01000 (2020).
-=======
-class InfoGraphStar(torch.nn.Module):
-    """
-    The nn.Module for InfoGraphStar. This class defines the forward pass of InfoGraphStar.
-
-    Parameters
-    ----------
-    encoder: torch.nn.Module
-        The encoder for InfoGraphStar.
-    unsup_encoder: torch.nn.Module
-        The unsupervised encoder for InfoGraph, of identical architecture to encoder.
-    ff1: torch.nn.Module
-        The first feedforward layer for InfoGraphStar.
-    ff2: torch.nn.Module
-        The second feedforward layer for InfoGraphStar.
-    fc1: torch.nn.Module
-        The first fully connected layer for InfoGraphStar.
-    fc2: torch.nn.Module
-        The second fully connected layer for InfoGraphStar.
-
-    References
-    ----------
-    .. [1] F.-Y. Sun, J. Hoffmann, V. Verma, and J. Tang, “InfoGraph: Unsupervised and Semi-supervised Graph-Level Representation Learning via Mutual Maximization.” arXiv, Jan. 17, 2020. http://arxiv.org/abs/1908.01000
-
-
-    Example
-    -------
-    >>> import torch
-    >>> import numpy as np
-    >>> from deepchem.models.torch_models.infograph import InfoGraphStarModel
-    >>> from deepchem.feat.molecule_featurizers import MolGraphConvFeaturizer
-    >>> from deepchem.feat.graph_data import BatchGraphData
-    >>> smiles = ['C1=CC=CC=C1', 'C1=CC=CC=C1C2=CC=CC=C2']
-    >>> featurizer = MolGraphConvFeaturizer(use_edges=True)
-    >>> graphs = BatchGraphData(featurizer.featurize(smiles))
-    >>> num_feat = 30
-    >>> num_edge = 11
-    >>> infographmodular = InfoGraphStarModel(num_feat,num_edge,64)
-    >>> graphs.edge_features = torch.from_numpy(graphs.edge_features).to(infographmodular.device).float()
-    >>> graphs.edge_index = torch.from_numpy(graphs.edge_index).to(infographmodular.device).long()
-    >>> graphs.node_features = torch.from_numpy(graphs.node_features).to(infographmodular.device).float()
-    >>> graphs.graph_index = torch.from_numpy(graphs.graph_index).to(infographmodular.device).long()
-    >>> model = infographmodular.model
-    >>> output = model(graphs).cpu().detach().numpy()
-
-    """
-
-    def __init__(self, encoder, unsup_encoder, ff1, ff2, fc1, fc2, local_d,
-                 global_d):
-        super().__init__()
-        self.encoder = encoder
-        self.unsup_encoder = unsup_encoder
-        self.ff1 = ff1
-        self.ff2 = ff2
-        self.fc1 = fc1
-        self.fc2 = fc2
-        self.local_d = local_d
-        self.global_d = global_d
-        self.init_emb()
-
-    def init_emb(self):
-        """
-        Initializes the parameters of the model by setting their values from a uniform distribution and filling the bias with 0.
-        """
-        for m in self.modules():
-            if isinstance(m, nn.Linear):
-                torch.nn.init.xavier_uniform_(m.weight.data)
-                if m.bias is not None:
-                    m.bias.data.fill_(0.0)
-
-    def forward(self, data):
-        """
-        Forward pass for InfoGraphStar.
-
-        Parameters
-        ----------
-        data: Union[GraphData, BatchGraphData]
-            The input data, either a single graph or a batch of graphs.
-        """
-
-        out, M = self.encoder(data)
-        out = F.relu(self.fc1(out))
-        pred = self.fc2(out)
-        return pred
-
-
-class InfoGraphStarModel(ModularTorchModel):
-    """
-    InfographStar is a semi-supervised graph convolutional network for predicting molecular properties.
-    It aims to maximize the mutual information between the graph-level representation and the
-    representations of substructures of different scales. It does this by producing graph-level
-    encodings and substructure encodings, and then using a discriminator to classify if they
-    are from the same molecule or not.
-
-    Supervised training is done by using the graph-level encodings to predict the target property. Semi-supervised training is done by adding a loss term that maximizes the mutual information between the graph-level encodings and the substructure encodings to the supervised loss.
-    These modes can be chosen by setting the training_mode parameter.
-
-    To conduct training in unsupervised mode, use InfoGraphModel.
-
-    References
-    ----------
-    .. [1] F.-Y. Sun, J. Hoffmann, V. Verma, and J. Tang, “InfoGraph: Unsupervised and Semi-supervised Graph-Level Representation Learning via Mutual Maximization.” arXiv, Jan. 17, 2020. http://arxiv.org/abs/1908.01000
->>>>>>> 5bde954a
 
     Parameters
     ----------
@@ -366,32 +250,21 @@
         Number of edge features for each input
     embedding_dim: int
         Dimension of the embedding
-<<<<<<< HEAD
     num_gc_layers: int
         Number of graph convolutional layers
     prior: bool
         Whether to use a prior expectation in the loss term
     gamma: float
         Weight of the prior expectation in the loss term
-=======
-    training_mode: str
-        The mode to use for training. Options are 'supervised', 'semisupervised'. For unsupervised training, use InfoGraphModel.
->>>>>>> 5bde954a
     measure: str
         The divergence measure to use for the unsupervised loss. Options are 'GAN', 'JSD',
         'KL', 'RKL', 'X2', 'DV', 'H2', or 'W1'.
     average_loss: bool
         Whether to average the loss over the batch
 
-<<<<<<< HEAD
     Example
     -------
     >>> from deepchem.models.torch_models.infograph import InfoGraphModel
-=======
-    Examples
-    --------
-    >>> from deepchem.models.torch_models import InfoGraphStarModel
->>>>>>> 5bde954a
     >>> from deepchem.feat import MolGraphConvFeaturizer
     >>> from deepchem.data import NumpyDataset
     >>> import torch
@@ -403,31 +276,19 @@
     >>> ds = NumpyDataset(X, y, w)
     >>> num_feat = max([ds.X[i].num_node_features for i in range(len(ds))])
     >>> edge_dim = max([ds.X[i].num_edge_features for i in range(len(ds))])
-<<<<<<< HEAD
     >>> model = InfoGraphModel(num_feat, edge_dim, 15)
-=======
-    >>> model = InfoGraphStarModel(num_feat, edge_dim, 15, training_mode='semisupervised')
->>>>>>> 5bde954a
     >>> loss = model.fit(ds, nb_epoch=1)
     """
 
     def __init__(self,
                  num_features,
-<<<<<<< HEAD
                  embedding_dim,
                  num_gc_layers=5,
                  prior=True,
                  gamma=.1,
-=======
-                 edge_features,
-                 embedding_dim,
-                 task='supervised',
->>>>>>> 5bde954a
                  measure='JSD',
                  average_loss=True,
-                 num_gc_layers=5,
                  **kwargs):
-<<<<<<< HEAD
         self.num_features = num_features
         self.embedding_dim = embedding_dim * num_gc_layers
         self.num_gc_layers = num_gc_layers
@@ -437,30 +298,10 @@
         self.average_loss = average_loss
         self.localloss = LocalMutualInformationLoss()._create_pytorch_loss(
             measure, average_loss)
-=======
-
-        self.edge_features = edge_features
-        self.local = True
-        self.prior = False
-        self.gamma = .1
-        self.num_features = num_features
-        self.task = task
-        if self.task == 'supervised':
-            self.embedding_dim = embedding_dim
-        elif self.task == 'semisupervised':
-            self.embedding_dim = embedding_dim * num_gc_layers
-            self.num_gc_layers = num_gc_layers
-        self.localloss = LocalMutualInformationLoss()._create_pytorch_loss(
-            measure, average_loss)
-        self.globalloss = GlobalMutualInformationLoss()._create_pytorch_loss(
-            measure, average_loss)
-
->>>>>>> 5bde954a
         self.components = self.build_components()
         self.model = self.build_model()
         super().__init__(self.model, self.components, **kwargs)
 
-<<<<<<< HEAD
     def build_components(self) -> dict:
         return {
             'encoder':
@@ -509,7 +350,172 @@
         if (len(labels) != 0) and (len(weights) != 0):
             labels = labels[0]
             weights = weights[0]
-=======
+
+        return inputs, labels, weights
+
+
+class InfoGraphStar(torch.nn.Module):
+    """
+    The nn.Module for InfoGraphStar. This class defines the forward pass of InfoGraphStar.
+
+    Parameters
+    ----------
+    encoder: torch.nn.Module
+        The encoder for InfoGraphStar.
+    unsup_encoder: torch.nn.Module
+        The unsupervised encoder for InfoGraph, of identical architecture to encoder.
+    ff1: torch.nn.Module
+        The first feedforward layer for InfoGraphStar.
+    ff2: torch.nn.Module
+        The second feedforward layer for InfoGraphStar.
+    fc1: torch.nn.Module
+        The first fully connected layer for InfoGraphStar.
+    fc2: torch.nn.Module
+        The second fully connected layer for InfoGraphStar.
+
+    References
+    ----------
+    .. [1] F.-Y. Sun, J. Hoffmann, V. Verma, and J. Tang, “InfoGraph: Unsupervised and Semi-supervised Graph-Level Representation Learning via Mutual Maximization.” arXiv, Jan. 17, 2020. http://arxiv.org/abs/1908.01000
+
+
+    Example
+    -------
+    >>> import torch
+    >>> import numpy as np
+    >>> from deepchem.models.torch_models.infograph import InfoGraphStarModel
+    >>> from deepchem.feat.molecule_featurizers import MolGraphConvFeaturizer
+    >>> from deepchem.feat.graph_data import BatchGraphData
+    >>> num_feat = 30
+    >>> num_edge = 11
+    >>> infographmodular = InfoGraphStarModel(num_feat,num_edge,64)
+    >>> smiles = ['C1=CC=CC=C1', 'C1=CC=CC=C1C2=CC=CC=C2']
+    >>> featurizer = MolGraphConvFeaturizer(use_edges=True)
+    >>> graphs = BatchGraphData(featurizer.featurize(smiles)).numpy_to_torch(infographmodular.device)
+    >>> model = infographmodular.model
+    >>> output = model(graphs).cpu().detach().numpy()
+
+    """
+
+    def __init__(self, encoder, unsup_encoder, ff1, ff2, fc1, fc2, local_d,
+                 global_d):
+        super().__init__()
+        self.encoder = encoder
+        self.unsup_encoder = unsup_encoder
+        self.ff1 = ff1
+        self.ff2 = ff2
+        self.fc1 = fc1
+        self.fc2 = fc2
+        self.local_d = local_d
+        self.global_d = global_d
+        self.init_emb()
+
+    def init_emb(self):
+        """
+        Initializes the parameters of the model by setting their values from a uniform distribution and filling the bias with 0.
+        """
+        for m in self.modules():
+            if isinstance(m, nn.Linear):
+                torch.nn.init.xavier_uniform_(m.weight.data)
+                if m.bias is not None:
+                    m.bias.data.fill_(0.0)
+
+    def forward(self, data):
+        """
+        Forward pass for InfoGraphStar.
+
+        Parameters
+        ----------
+        data: Union[GraphData, BatchGraphData]
+            The input data, either a single graph or a batch of graphs.
+        """
+
+        out, M = self.encoder(data)
+        out = F.relu(self.fc1(out))
+        pred = self.fc2(out)
+        return pred
+
+
+class InfoGraphStarModel(ModularTorchModel):
+    """
+    InfographStar is a semi-supervised graph convolutional network for predicting molecular properties.
+    It aims to maximize the mutual information between the graph-level representation and the
+    representations of substructures of different scales. It does this by producing graph-level
+    encodings and substructure encodings, and then using a discriminator to classify if they
+    are from the same molecule or not.
+
+    Supervised training is done by using the graph-level encodings to predict the target property. Semi-supervised training is done by adding a loss term that maximizes the mutual information between the graph-level encodings and the substructure encodings to the supervised loss.
+    These modes can be chosen by setting the training_mode parameter.
+
+    To conduct training in unsupervised mode, use InfoGraphModel.
+
+    References
+    ----------
+    .. [1] F.-Y. Sun, J. Hoffmann, V. Verma, and J. Tang, “InfoGraph: Unsupervised and Semi-supervised Graph-Level Representation Learning via Mutual Maximization.” arXiv, Jan. 17, 2020. http://arxiv.org/abs/1908.01000
+
+    Parameters
+    ----------
+    num_features: int
+        Number of node features for each input
+    edge_features: int
+        Number of edge features for each input
+    embedding_dim: int
+        Dimension of the embedding
+    training_mode: str
+        The mode to use for training. Options are 'supervised', 'semisupervised'. For unsupervised training, use InfoGraphModel.
+    measure: str
+        The divergence measure to use for the unsupervised loss. Options are 'GAN', 'JSD',
+        'KL', 'RKL', 'X2', 'DV', 'H2', or 'W1'.
+    average_loss: bool
+        Whether to average the loss over the batch
+
+    Examples
+    --------
+    >>> from deepchem.models.torch_models import InfoGraphStarModel
+    >>> from deepchem.feat import MolGraphConvFeaturizer
+    >>> from deepchem.data import NumpyDataset
+    >>> import torch
+    >>> smiles = ["C1CCC1", "C1=CC=CN=C1"]
+    >>> featurizer = MolGraphConvFeaturizer(use_edges=True)
+    >>> X = featurizer.featurize(smiles)
+    >>> y = torch.randint(0, 2, size=(2, 1)).float()
+    >>> w = torch.ones(size=(2, 1)).float()
+    >>> ds = NumpyDataset(X, y, w)
+    >>> num_feat = max([ds.X[i].num_node_features for i in range(len(ds))])
+    >>> edge_dim = max([ds.X[i].num_edge_features for i in range(len(ds))])
+    >>> model = InfoGraphStarModel(num_feat, edge_dim, 15, training_mode='semisupervised')
+    >>> loss = model.fit(ds, nb_epoch=1)
+    """
+
+    def __init__(self,
+                 num_features,
+                 edge_features,
+                 embedding_dim,
+                 task='supervised',
+                 measure='JSD',
+                 average_loss=True,
+                 num_gc_layers=5,
+                 **kwargs):
+
+        self.edge_features = edge_features
+        self.local = True
+        self.prior = False
+        self.gamma = .1
+        self.num_features = num_features
+        self.task = task
+        if self.task == 'supervised':
+            self.embedding_dim = embedding_dim
+        elif self.task == 'semisupervised':
+            self.embedding_dim = embedding_dim * num_gc_layers
+            self.num_gc_layers = num_gc_layers
+        self.localloss = LocalMutualInformationLoss()._create_pytorch_loss(
+            measure, average_loss)
+        self.globalloss = GlobalMutualInformationLoss()._create_pytorch_loss(
+            measure, average_loss)
+
+        self.components = self.build_components()
+        self.model = self.build_model()
+        super().__init__(self.model, self.components, **kwargs)
+
     def build_components(self):
         """
         Builds the components of the InfoGraphStar model. InfoGraphStar works by maximizing the mutual information between the graph-level representation and the representations of substructures of different scales.
@@ -624,86 +630,9 @@
 
         if self.local:
             loss = self.localloss(l_enc, g_enc, inputs.graph_index)
->>>>>>> 5bde954a
 
         return loss
 
-<<<<<<< HEAD
-
-class InfoGraphStar(torch.nn.Module):
-    """
-    The nn.Module for InfoGraphStar. This class defines the forward pass of InfoGraphStar.
-
-    Parameters
-    ----------
-    encoder: torch.nn.Module
-        The encoder for InfoGraphStar.
-    unsup_encoder: torch.nn.Module
-        The unsupervised encoder for InfoGraph, of identical architecture to encoder.
-    ff1: torch.nn.Module
-        The first feedforward layer for InfoGraphStar.
-    ff2: torch.nn.Module
-        The second feedforward layer for InfoGraphStar.
-    fc1: torch.nn.Module
-        The first fully connected layer for InfoGraphStar.
-    fc2: torch.nn.Module
-        The second fully connected layer for InfoGraphStar.
-
-    References
-    ----------
-    .. [1] F.-Y. Sun, J. Hoffmann, V. Verma, and J. Tang, “InfoGraph: Unsupervised and Semi-supervised Graph-Level Representation Learning via Mutual Maximization.” arXiv, Jan. 17, 2020. http://arxiv.org/abs/1908.01000
-
-
-    Example
-    -------
-    >>> import torch
-    >>> import numpy as np
-    >>> from deepchem.models.torch_models.infograph import InfoGraphStarModel
-    >>> from deepchem.feat.molecule_featurizers import MolGraphConvFeaturizer
-    >>> from deepchem.feat.graph_data import BatchGraphData
-    >>> num_feat = 30
-    >>> num_edge = 11
-    >>> infographmodular = InfoGraphStarModel(num_feat,num_edge,64)
-    >>> smiles = ['C1=CC=CC=C1', 'C1=CC=CC=C1C2=CC=CC=C2']
-    >>> featurizer = MolGraphConvFeaturizer(use_edges=True)
-    >>> graphs = BatchGraphData(featurizer.featurize(smiles)).numpy_to_torch(infographmodular.device)
-    >>> model = infographmodular.model
-    >>> output = model(graphs).cpu().detach().numpy()
-
-    """
-
-    def __init__(self, encoder, unsup_encoder, ff1, ff2, fc1, fc2, local_d,
-                 global_d):
-        super().__init__()
-        self.encoder = encoder
-        self.unsup_encoder = unsup_encoder
-        self.ff1 = ff1
-        self.ff2 = ff2
-        self.fc1 = fc1
-        self.fc2 = fc2
-        self.local_d = local_d
-        self.global_d = global_d
-        self.init_emb()
-
-    def init_emb(self):
-        """
-        Initializes the parameters of the model by setting their values from a uniform distribution and filling the bias with 0.
-        """
-        for m in self.modules():
-            if isinstance(m, nn.Linear):
-                torch.nn.init.xavier_uniform_(m.weight.data)
-                if m.bias is not None:
-                    m.bias.data.fill_(0.0)
-
-    def forward(self, data):
-        """
-        Forward pass for InfoGraphStar.
-
-        Parameters
-        ----------
-        data: Union[GraphData, BatchGraphData]
-            The input data, either a single graph or a batch of graphs.
-=======
     def global_unsup_loss(self, inputs, labels, weights):
         y, M = self.components['encoder'](inputs)
         y_, M_ = self.components['unsup_encoder'](inputs)
@@ -717,220 +646,6 @@
     def _prepare_batch(self, batch):
         """
         Prepares the batch for the model by converting the GraphData numpy arrays to torch tensors and moving them to the device.
->>>>>>> 5bde954a
-        """
-        inputs, labels, weights = batch
-        inputs = BatchGraphData(inputs[0]).numpy_to_torch(self.device)
-
-<<<<<<< HEAD
-        out, M = self.encoder(data)
-        out = F.relu(self.fc1(out))
-        pred = self.fc2(out)
-        return pred
-
-
-class InfoGraphStarModel(ModularTorchModel):
-    """
-    InfographStar is a semi-supervised graph convolutional network for predicting molecular properties.
-    It aims to maximize the mutual information between the graph-level representation and the
-    representations of substructures of different scales. It does this by producing graph-level
-    encodings and substructure encodings, and then using a discriminator to classify if they
-    are from the same molecule or not.
-
-    Supervised training is done by using the graph-level encodings to predict the target property. Semi-supervised training is done by adding a loss term that maximizes the mutual information between the graph-level encodings and the substructure encodings to the supervised loss.
-    To conduct training in unsupervised mode, InfoGraphModel.
-
-    References
-    ----------
-    .. [1] F.-Y. Sun, J. Hoffmann, V. Verma, and J. Tang, “InfoGraph: Unsupervised and Semi-supervised Graph-Level Representation Learning via Mutual Maximization.” arXiv, Jan. 17, 2020. http://arxiv.org/abs/1908.01000
-
-    Parameters
-    ----------
-    num_features: int
-        Number of node features for each input
-    edge_features: int
-        Number of edge features for each input
-    embedding_dim: int
-        Dimension of the embedding
-    training_mode: str
-        The mode to use for training. Options are 'supervised', 'semisupervised'. For unsupervised training, use InfoGraphModel.
-    measure: str
-        The divergence measure to use for the unsupervised loss. Options are 'GAN', 'JSD',
-        'KL', 'RKL', 'X2', 'DV', 'H2', or 'W1'.
-    average_loss: bool
-        Whether to average the loss over the batch
-
-    Examples
-    --------
-    >>> from deepchem.models.torch_models import InfoGraphStarModel
-    >>> from deepchem.feat import MolGraphConvFeaturizer
-    >>> from deepchem.data import NumpyDataset
-    >>> import torch
-    >>> smiles = ["C1CCC1", "C1=CC=CN=C1"]
-    >>> featurizer = MolGraphConvFeaturizer(use_edges=True)
-    >>> X = featurizer.featurize(smiles)
-    >>> y = torch.randint(0, 2, size=(2, 1)).float()
-    >>> w = torch.ones(size=(2, 1)).float()
-    >>> ds = NumpyDataset(X, y, w)
-    >>> num_feat = max([ds.X[i].num_node_features for i in range(len(ds))])
-    >>> edge_dim = max([ds.X[i].num_edge_features for i in range(len(ds))])
-    >>> model = InfoGraphStarModel(num_feat, edge_dim, 15, training_mode='semisupervised')
-    >>> loss = model.fit(ds, nb_epoch=1)
-    """
-
-    def __init__(self,
-                 num_features,
-                 edge_features,
-                 embedding_dim,
-                 task='supervised',
-                 measure='JSD',
-                 average_loss=True,
-                 num_gc_layers=5,
-                 **kwargs):
-
-        self.edge_features = edge_features
-        self.local = True
-        self.prior = False
-        self.gamma = .1
-        self.num_features = num_features
-        self.task = task
-        if self.task == 'supervised':
-            self.embedding_dim = embedding_dim
-        elif self.task == 'semisupervised':
-            self.embedding_dim = embedding_dim * num_gc_layers
-            self.num_gc_layers = num_gc_layers
-        self.localloss = LocalMutualInformationLoss()._create_pytorch_loss(
-            measure, average_loss)
-        self.globalloss = GlobalMutualInformationLoss()._create_pytorch_loss(
-            measure, average_loss)
-
-        self.components = self.build_components()
-        self.model = self.build_model()
-        super().__init__(self.model, self.components, **kwargs)
-
-    def build_components(self):
-        """
-        Builds the components of the InfoGraphStar model. InfoGraphStar works by maximizing the mutual information between the graph-level representation and the representations of substructures of different scales.
-
-        It does this by producing graph-level encodings and substructure encodings, and then using a discriminator to classify if they are from the same molecule or not.
-
-        The encoder is a graph convolutional network that produces the graph-level encodings and substructure encodings.
-
-        In a supervised training mode, only 1 encoder is used and the encodings are not compared, while in a semi-supvervised training mode they are different in order to prevent negative transfer from the pretraining stage.
-
-        The local discriminator is a multilayer perceptron that classifies if the substructure encodings are from the same molecule or not while the global discriminator classifies if the graph-level encodings are from the same molecule or not.
-
-        Components list, type and description:
-        --------------------------------------
-        encoder: InfoGraphEncoder
-        unsup_encoder: InfoGraphEncoder for supervised or GINEncoder for unsupervised training
-        ff1: MultilayerPerceptron, feedforward network
-        ff2: MultilayerPerceptron, feedforward network
-        fc1: torch.nn.Linear, fully connected layer
-        fc2: torch.nn.Linear, fully connected layer
-        local_d: MultilayerPerceptron, local discriminator
-        global_d: MultilayerPerceptron, global discriminator
-        """
-        if self.task == 'supervised':
-            return {
-                'encoder':
-                InfoGraphEncoder(self.num_features, self.edge_features,
-                                 self.embedding_dim),
-                'unsup_encoder':
-                InfoGraphEncoder(self.num_features, self.edge_features,
-                                 self.embedding_dim),
-                'ff1':
-                MultilayerPerceptron(2 * self.embedding_dim, self.embedding_dim,
-                                     (self.embedding_dim,)),
-                'ff2':
-                MultilayerPerceptron(2 * self.embedding_dim, self.embedding_dim,
-                                     (self.embedding_dim,)),
-                'fc1':
-                torch.nn.Linear(2 * self.embedding_dim, self.embedding_dim),
-                'fc2':
-                torch.nn.Linear(self.embedding_dim, 1),
-                'local_d':
-                MultilayerPerceptron(self.embedding_dim,
-                                     self.embedding_dim, (self.embedding_dim,),
-                                     skip_connection=True),
-                'global_d':
-                MultilayerPerceptron(2 * self.embedding_dim,
-                                     self.embedding_dim, (self.embedding_dim,),
-                                     skip_connection=True)
-            }
-        elif self.task == 'semisupervised':
-            return {
-                'encoder':
-                InfoGraphEncoder(self.num_features, self.edge_features,
-                                 self.embedding_dim),
-                'unsup_encoder':
-                GINEncoder(self.num_features, self.embedding_dim,
-                           self.num_gc_layers),
-                'ff1':
-                MultilayerPerceptron(2 * self.embedding_dim, self.embedding_dim,
-                                     (self.embedding_dim,)),
-                'ff2':
-                MultilayerPerceptron(self.embedding_dim, self.embedding_dim,
-                                     (self.embedding_dim,)),
-                'fc1':
-                torch.nn.Linear(2 * self.embedding_dim, self.embedding_dim),
-                'fc2':
-                torch.nn.Linear(self.embedding_dim, 1),
-                'local_d':
-                MultilayerPerceptron(self.embedding_dim,
-                                     self.embedding_dim, (self.embedding_dim,),
-                                     skip_connection=True),
-                'global_d':
-                MultilayerPerceptron(self.embedding_dim,
-                                     self.embedding_dim, (self.embedding_dim,),
-                                     skip_connection=True)
-            }
-
-    def build_model(self):
-        """
-        Builds the InfoGraph model by unpacking the components dictionary and passing them to the InfoGraph nn.module.
-        """
-        return InfoGraphStar(**self.components)
-
-    def loss_func(self, inputs, labels, weights):
-        if self.task == 'semisupervised':
-            sup_loss = F.mse_loss(self.model(inputs), labels)
-            local_unsup_loss = self.local_unsup_loss(inputs)
-            global_unsup_loss = self.global_unsup_loss(inputs, labels, weights)
-            loss = sup_loss + local_unsup_loss + global_unsup_loss * self.learning_rate
-            # original implementation also includes an option if not using a separate encoder:
-            # loss = sup_loss + local_unsup_loss * self.learning_rate
-            return (loss * weights).mean()
-        else:
-            sup_loss = F.mse_loss(self.model(inputs), labels)
-            return (sup_loss * weights).mean()
-
-    def local_unsup_loss(self, inputs):
-        if self.task == 'semisupervised':
-            y, M = self.components['unsup_encoder'](inputs)
-        else:
-            y, M = self.components['encoder'](inputs)
-        g_enc = self.components['global_d'](y)
-        l_enc = self.components['local_d'](M)
-
-        if self.local:
-            loss = self.localloss(l_enc, g_enc, inputs.graph_index)
-
-        return loss
-
-    def global_unsup_loss(self, inputs, labels, weights):
-        y, M = self.components['encoder'](inputs)
-        y_, M_ = self.components['unsup_encoder'](inputs)
-
-        g_enc = self.components['ff1'](y)
-        g_enc1 = self.components['ff2'](y_)
-
-        loss = self.globalloss(g_enc, g_enc1)
-        return loss
-
-    def _prepare_batch(self, batch):
-        """
-        Prepares the batch for the model by converting the GraphData numpy arrays to torch tensors and moving them to the device.
         """
         inputs, labels, weights = batch
         inputs = BatchGraphData(inputs[0]).numpy_to_torch(self.device)
@@ -941,12 +656,4 @@
             labels = labels[0]
             weights = weights[0]
 
-=======
-        _, labels, weights = super()._prepare_batch(([], labels, weights))
-
-        if (len(labels) != 0) and (len(weights) != 0):
-            labels = labels[0]
-            weights = weights[0]
-
->>>>>>> 5bde954a
         return inputs, labels, weights