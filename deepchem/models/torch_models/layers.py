--- conflicted
+++ resolved
@@ -1669,7 +1669,6 @@
     return torch.sum((tiled_coords - nbr_coords)**2, dim=2)
 
 
-<<<<<<< HEAD
 class RealNVPLayer(nn.Module):
   """Real NVP Transformation Layer
 
@@ -1791,7 +1790,8 @@
     inverse_log_det_jacobian = ((1 - self.mask) * -s).sum(-1)
 
     return x, inverse_log_det_jacobian
-=======
+
+
 class AtomicConvolution(nn.Module):
   """Implements the Atomic Convolutional transform, introduced in
 
@@ -2176,5 +2176,4 @@
         out_tensor = w * in_tensor
       else:
         out_tensor += w * in_tensor
-    return out_tensor
->>>>>>> 31297b33
+    return out_tensor