--- conflicted
+++ resolved
@@ -23,11 +23,9 @@
 
     from deepchem.utils.dft_utils.api.parser import parse_moldesc
 
-<<<<<<< HEAD
     from deepchem.utils.dft_utils.grid.base_grid import BaseGrid
-=======
+
     from deepchem.utils.dft_utils.xc.base_xc import BaseXC
->>>>>>> ee2e443b
 except ModuleNotFoundError as e:
     logger_.warning(
         f'Skipped loading some Pytorch utilities, missing a dependency. {e}')